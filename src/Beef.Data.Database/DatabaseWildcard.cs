﻿// Copyright (c) Avanade. Licensed under the MIT License. See https://github.com/Avanade/Beef

using Beef.Entities;
using System;
using System.Collections.Generic;
using System.Text;

namespace Beef.Data.Database
{
    /// <summary>
    /// Provide wildcard capabilities for a database.
    /// </summary>
    public class DatabaseWildcard
    {
        /// <summary>
        /// Gets the default database multi (zero or more) wildcard character.
        /// </summary>
        public const char MultiWildcardCharacter = '%';

        /// <summary>
        /// Gets the default database single wildcard character.
        /// </summary>
        public const char SingleWildcardCharacter = '_';

        /// <summary>
        /// Gets the default list of characters that are to be escaped.
        /// </summary>
        /// <remarks>See https://docs.microsoft.com/en-us/sql/t-sql/language-elements/like-transact-sql for more detail on escape characters.</remarks>
        public static readonly char[] DefaultCharactersToEscape = { '%', '_', '[' };

        /// <summary>
        /// Gets the default escaping format string when one of the <see cref="CharactersToEscape"/> is found.
        /// </summary>
        public const string DefaultEscapeFormat =  "[{0}]";

        /// <summary>
        /// Initializes a new instance of the <see cref="DatabaseWildcard"/> class.
        /// </summary>
        /// <param name="wildcard">The <see cref="Beef.Wildcard"/> configuration.</param>
        /// <param name="multiWildcard">The database multi (zero or more) wildcard character.</param>
        /// <param name="singleWildcard">The database single wildcard character.</param>
        /// <param name="charactersToEscape">The list of characters that are to be escaped (defaults to <see cref="DefaultCharactersToEscape"/>).</param>
        /// <param name="escapeFormat">The escaping format string when one of the <see cref="CharactersToEscape"/> is found (defaults to <see cref="DefaultEscapeFormat"/>).</param>
<<<<<<< HEAD
#pragma warning disable CS8618 // Non-nullable field must contain a non-null value when exiting constructor. Compiler thinks CharactersToEscape may exit null; not sure how that is possible?
=======
#pragma warning disable CS8618 // Non-nullable field must contain a non-null value when exiting constructor. Somehow the compiler thinks CharactersToEscape can be null; so not true.
>>>>>>> 54ea010c
        public DatabaseWildcard(Wildcard? wildcard = null, char multiWildcard = MultiWildcardCharacter, char singleWildcard = SingleWildcardCharacter,
#pragma warning restore CS8618
            char[]? charactersToEscape = null, string? escapeFormat = null)
        {
            Wildcard = wildcard ?? Wildcard.Default ?? Wildcard.MultiAll;
            MultiWildcard = multiWildcard;
            SingleWildcard = singleWildcard;
            CharactersToEscape = new List<char>(charactersToEscape ?? DefaultCharactersToEscape);
            EscapeFormat = escapeFormat ?? DefaultEscapeFormat;

            if (MultiWildcard != char.MinValue && SingleWildcard != char.MinValue && MultiWildcard == SingleWildcard)
                throw new ArgumentException("A Wildcard cannot be configured with the same character for the MultiWildcard and SingleWildcard.", nameof(multiWildcard));

            if (Wildcard.Supported.HasFlag(WildcardSelection.MultiWildcard) && multiWildcard == char.MinValue)
                throw new ArgumentException("A Wildcard that supports MultiWildcard must also define the database MultiWildcard character.");

            if (Wildcard.Supported.HasFlag(WildcardSelection.SingleWildcard) && singleWildcard == char.MinValue)
                throw new ArgumentException("A Wildcard that supports SingleWildcard must also define the database SingleWildcard character.");

            if (CharactersToEscape != null && CharactersToEscape.Count > 0 && string.IsNullOrEmpty(EscapeFormat))
                throw new InvalidOperationException("The EscapeFormat must be provided where CharactersToEscape have been defined.");
        }

        /// <summary>
        /// Gets or sets the underlying <see cref="Beef.Wildcard"/> configuration.
        /// </summary>
        public Wildcard Wildcard { get; private set; }

        /// <summary>
        /// Gets or sets the database multi (zero or more) wildcard character.
        /// </summary>
        public char MultiWildcard { get; private set; }

        /// <summary>
        /// Gets or sets the database single wildcard character.
        /// </summary>
        public char SingleWildcard { get; private set; }

        /// <summary>
        /// Gets or sets the list of characters that are to be escaped.
        /// </summary>
        public List<char> CharactersToEscape { get; private set; }

        /// <summary>
        /// Gets or sets the escaping format when one of the <see cref="CharactersToEscape"/> is found.
        /// </summary>
        /// <remarks>See https://docs.microsoft.com/en-us/sql/t-sql/language-elements/like-transact-sql for more detail on escape characters.</remarks>
        public string EscapeFormat { get; private set; }

        /// <summary>
        /// Replaces the wildcard text with the appropriate database representative characters to enable the corresponding SQL LIKE wildcard.
        /// </summary>
        /// <param name="text">The wildcard text.</param>
        /// <returns>The SQL LIKE wildcard.</returns>
        public string? Replace(string? text)
        {
            var wc = Wildcard ?? Wildcard.Default ?? Wildcard.MultiAll;
            var wr = wc.Parse(text).ThrowOnError();

            if (wr.Selection.HasFlag(WildcardSelection.None) || (wr.Selection.HasFlag(WildcardSelection.Single) && wr.Selection.HasFlag(WildcardSelection.MultiWildcard)))
                return new string(MultiWildcard, 1);

            var sb = new StringBuilder();
            foreach (var c in wr.Text!)
            {
                if (wr.Selection.HasFlag(WildcardSelection.MultiWildcard) && c == Wildcard.MultiWildcardCharacter)
                    sb.Append(MultiWildcard);
                else if (wr.Selection.HasFlag(WildcardSelection.SingleWildcard) && c == Wildcard.SingleWildcardCharacter)
                    sb.Append(SingleWildcard);
                else if (CharactersToEscape != null && CharactersToEscape.Contains(c))
                    sb.Append(string.Format(System.Globalization.CultureInfo.InvariantCulture, EscapeFormat, c));
                else
                    sb.Append(c);
            }

            return Cleaner.Clean(sb.ToString(), StringTrim.None, wc.Transform);
        }
    }
}<|MERGE_RESOLUTION|>--- conflicted
+++ resolved
@@ -41,11 +41,7 @@
         /// <param name="singleWildcard">The database single wildcard character.</param>
         /// <param name="charactersToEscape">The list of characters that are to be escaped (defaults to <see cref="DefaultCharactersToEscape"/>).</param>
         /// <param name="escapeFormat">The escaping format string when one of the <see cref="CharactersToEscape"/> is found (defaults to <see cref="DefaultEscapeFormat"/>).</param>
-<<<<<<< HEAD
-#pragma warning disable CS8618 // Non-nullable field must contain a non-null value when exiting constructor. Compiler thinks CharactersToEscape may exit null; not sure how that is possible?
-=======
 #pragma warning disable CS8618 // Non-nullable field must contain a non-null value when exiting constructor. Somehow the compiler thinks CharactersToEscape can be null; so not true.
->>>>>>> 54ea010c
         public DatabaseWildcard(Wildcard? wildcard = null, char multiWildcard = MultiWildcardCharacter, char singleWildcard = SingleWildcardCharacter,
 #pragma warning restore CS8618
             char[]? charactersToEscape = null, string? escapeFormat = null)
