--- conflicted
+++ resolved
@@ -73,11 +73,7 @@
         /// <param name="useCachePolicyManagerTimer">Indicates whether the <see cref="CachePolicyManager.StartFlushTimer(TimeSpan, TimeSpan, ILogger{CachePolicyManager}?)"/> should be used; versus, being managed via <c>"IServiceCollection.AddHostedService"</c> <see cref="CachePolicyManagerServiceHost"/> (default).</param>
         /// <returns>The <see cref="IServiceCollection"/> for fluent-style method-chaining.</returns>
         /// <remarks>The <see cref="CachePolicyManager"/> enables the centralised management of <see cref="ICachePolicy"/> caches.</remarks>
-<<<<<<< HEAD
-        public static IServiceCollection AddBeefCachePolicyManager(this IServiceCollection services, CachePolicyConfig? config = null, TimeSpan? firstInterval = null, TimeSpan? interval = null)
-=======
         public static IServiceCollection AddBeefCachePolicyManager(this IServiceCollection services, CachePolicyConfig? config = null, TimeSpan? firstInterval = null, TimeSpan? interval = null, bool useCachePolicyManagerTimer = false)
->>>>>>> bc459563
         {
             if (services == null)
                 throw new ArgumentNullException(nameof(services));
@@ -95,12 +91,9 @@
                 return cpm;
             });
 
-<<<<<<< HEAD
-=======
             if (!useCachePolicyManagerTimer)
                 services.AddHostedService(sp => new CachePolicyManagerServiceHost(cpm, sp, sp.GetService<ILogger<CachePolicyManager>>()) { FirstInterval = firstInterval, Interval = interval.Value });
 
->>>>>>> bc459563
             return services;
         }
 
