--- conflicted
+++ resolved
@@ -2,18 +2,16 @@
 
 Represents the **NuGet** versions.
 
-<<<<<<< HEAD
-## v3.1.5
+## v3.1.7
 - *Fixed:* The `PropertyMapper` will only auto map sub-entities at mapping execution time where no converter or mapper has been specified; was previously always auto mapping at construction, often unnecessarily where a converter or mapper was later being specified.
 - *Enhanced:* The `PropertyMapper` will check if a _collection_ property is writeable (i.e. read-only) before overridding value; if not, will using the underlying `Add` method to update.
 - *Enhanced:* The `ComplexTypeReflector` now exposes a `MethodInfo? AddMethod` property for an underlying _collection_ (where found). 
-=======
+
 ## v3.1.6
 - *Enhanced:* Added `IEquatable<T>` to `EntityBase`, `EntityBaseCollection` and `ReferenceDataBase`. Enables support for full property, sub entity and collection equality `Equals` checking and `GetHashCode` calculation. 
 
 ## v3.1.5
 - *Fixed:* `ReferenceDataConverterUtils.CheckIsValid` validation logic fixed.
->>>>>>> 827de8ba
 
 ## v3.1.4
 - *Enhanced:* Added `AuthenticationException` to enable standardized handling of this exception similar to the existing `AuthorizationException`. This allows for an _authentication_ exception to be thrown which in turn will result in an `HttpStatusCode.Unauthorized (401)`.
