﻿# Change log

Represents the **NuGet** versions.

## v3.1.10
<<<<<<< HEAD
- **_Breaking:_** `Event.PublishAsync(string template, string action, params KeyValuePair<string, object?>[] keyValuePairs)` and `PublishAsync<T>(T value, string template, string action, params KeyValuePair<string, object?>[] keyValuePairs)` have been removed. The `template` and `KeyValuePair` should be replaced using C# [string interpolation](https://docs.microsoft.com/en-us/dotnet/csharp/language-reference/tokens/interpolated); e.g. `Event.PublishAsync($"Company.Entity.{id}", "Delete", id);`. Where previously the first parameter of the `PublishAsync` was the value, the method has been renamed to `PublishValueAsync`. The `EventData.Create` methods have been updated in the same manner. Code-generation should be performed to update the generated codebase to support. (_Note:_ Obsoleting method could not be achieved without artificially changing the method signature; therefore change required - apologies to those impacted.)
- *Enhancement:* Added `WebApiArgFormatterAttribute` that can be applied to an entity property to enable conversion (`IPropertyMapperConverter`) from .NET `Type` to a corresponding URL query string value.
=======
- *Fixed:* The automatic connection management/sharing does not support multiple concurrent threads - the internal stack was being unwound in the incorrect sequence closing the wrong connection. To support this a new `ExecutionContext.FlowSuppression` method has been added to assist the creation of new `ExecutionContext` instances to enable (and ensure separation). This is an opt-in requirement to enable.
>>>>>>> 748f2fb7

## v3.1.9
- *Fixed:* The `IPropertySrceMapper` updated to fully support nullable reference types.
- *Fixed:* Added `lock` to `DataContextScope.GetContext` to ensure thread-safety for parallel executions. 

## v3.1.8
- *Fixed:* The `PropertyMapper` will only auto map sub-entities at mapping execution time where no converter or mapper has been specified; was previously always auto mapping at construction, often unnecessarily where a converter or mapper was later being specified.
- *Enhanced:* The `PropertyMapper` will check if a _collection_ property is writeable (i.e. read-only) before overridding value; if not, will using the underlying `Add` method to update.
- *Enhanced:* The `ComplexTypeReflector` now exposes a `MethodInfo? AddMethod` property for an underlying _collection_ (where found). 

## v3.1.7
- *Enhanced:* Added additional transformations `StartsWith`, `EndsWith`, `Contains`, `TrimStart`, `TrimEnd` and `Remove` to the code-generation templating.

## v3.1.6
- *Enhanced:* Added `IEquatable<T>` to `EntityBase`, `EntityBaseCollection` and `ReferenceDataBase`. Enables support for full property, sub entity and collection equality `Equals` checking and `GetHashCode` calculation. 

## v3.1.5
- *Fixed:* `ReferenceDataConverterUtils.CheckIsValid` validation logic fixed.

## v3.1.4
- *Enhanced:* Added `AuthenticationException` to enable standardized handling of this exception similar to the existing `AuthorizationException`. This allows for an _authentication_ exception to be thrown which in turn will result in an `HttpStatusCode.Unauthorized (401)`.
- *Enhanced:* Added property `UserId` to `ExecutionContext`.

## v3.1.3
- *Enhanced:* Added _model_ representations of `ReferenceDataBase` and `ChangeLog`. 
- *Enhanced:* Added `CustomConverter` to simplify process of creating converters. Added `GuidToStringConverter` and `NullableGuidToStringConverter`.
- *Enhancement:* Updated all dependent NuGet packages to their latest respective version.

## v3.1.2
- *Enhanced:* Added `ApplyAsObject` to `JsonPropertyFilter` which will only return a `JToken` where filtering is performed; otherwise, will return the originating object value. This will avoid a JSON serialization where not needed.

## v3.1.1
- *Upgrade:* Upgraded the project to .NET Standard 2.1 (compatible with .NET Core 3.1).
- *Added:* Nullable rollout phase: https://devblogs.microsoft.com/dotnet/embracing-nullable-reference-types/
- *Enhanced:* The `BusinessInvokerBase` when beginning a transaction will now pass `TransactionScopeAsyncFlowOption.Enabled` to ensure that the database transaction will flow asynchronously.
- *Removed:* The `PerformanceTimer` and `WebApiPerformanceTimer` have been removed. Using other tools such as AppInsights provides this insight.
- *Enhanced:* Code-generation now executes asynchronously; previous synchronous operations have been removed and replaced with `xxxAsync` versions.
- *Removed:* The `Beef.FlatFile` namespace and classes have been removed; this capability will be migrated to a new `Beef.FlatFile` assembly at a later date.

## v2.1.28
- *Fixed:* Decoupled (removed) the `IncludeFields` and `ExcludeFields` from the `PagingArgs` are these relate to any request not those that just include paging; these now exist as properties on the `WebApiRequestOptions`. Apologies, if used this will result in a breaking change.

## v2.1.27
- *Enhancement:* Sprinkled `Task.ConfigureAwait(false)` as per https://devblogs.microsoft.com/dotnet/configureawait-faq/.

## v2.1.26
- *Enhanced*: `EntityMapper` and `EntitySrceMapper` support new `GetBySrceProperty` and `GetByDestProperty` (as applicable) methods that enable using a property expression versus a string.

## v2.1.25
- *Fixed:* Compile error from Visual Studio v16.4.1 corrected.

## v2.1.24
- *Fixed:* Introduced FxCop Analysis to `Beef.Core`; this version represents the remediation based on the results.
- *Fixed:* The `IChangeTracking` has been extended to support tracking through sub-entities and collections. This includes `EntityBase.CopyOrClone` method to copy or clone entity; note that a collection is always cloned. 

## v2.1.23
- *Fixed:* `TwoKeyValueCache` has had the concurrency logic refactored to resolve an issue where the value could be overridden with an incorrect version as the locking between the two keys was not correctly synchronized.

## v2.1.22
- *Added:* `ReferenceDataFilter.ApplyFilter` supports new parameter `isActiveOnly` (defaults to `true`) that indicates whether to include `ReferenceDataBase.IsActive` entries only; otherwise, `false` for all.
- *Added:* `EntityBasicBase.GetRefDataText` added to enable the conditional runtime getting of reference data text during serialization. `ExecutionContext.IsRefDataTextSerializationEnabled` also added to enable.
- *Enhanced:* `ReferenceDataMultiCollection` accepts `Items` as `IEnumerable<T>` versus `IReferenceDataCollection` to enable greater flexibility for the source of data; there is no serialization change.

## v2.1.21
- *Fixed:* `ReferenceDataFilter.ApplyFilter` would throw a `NullReferenceException` where a code was null within the array; this is fixed.

## v2.1.20
- *Added:* Reference data updated to support multiple run-time providers, versus the previous single only. A new `IReferenceDataProvider` enables a provider to be created (code-gen updated to enable).
- *Added:* Reference data now supports a `ReferenceDataFilter` to filter by a list of codes and/or text wildcard. Leveraged by the code-gen `XxxController` to enable filtering against the in-memory cache.

## v2.1.19
- *Added:* Moved `Events.Subscribe` capability to new `Beef.Events` assembly.
- *Added:* `Cleaner.Clean` extended to perform a `EntityBasicBase.AcceptChanges` where appropriate.

## v2.1.18
- *Added:* Support for `IConvertible` added to `ReferenceDataBase` to enable usage of `Convert.ChangeType`.
- *Added:* `PropertyMapper` updated to use `Convert.ChangeType` as last resort property value mapping.

## v2.1.17
- *Added:* New `Beef.Event.Subscribe` namespace added to enable the base capabilities for the subscription of events.

## v2.1.16
- *Added:* The `ReferenceDataSidList` has had a new method `ToCodeList` to get the list of codes added.
- *Added:* A new extenstion method `IQueryable.WhereWith` added to simply the specification of a where clause when the `with` value is not the `default`.
- *Enhanced:* `TypeReflector.GetProperties` added to provide single, shared, approach.
- *Fixed:* `TypeReflector.GetProperty` fixed to ensure only single named get/set property returned.
- *Added:* `ChangeLogMapper` added to ensure consistency mapping `ChangeLog` entity; specifically, the `Created*` and `Updated*` properties for the corresponding mapping operation type.
- *Fixed:* `EntityMapper` had a number of fixes made.

## v2.1.15
- *Fixed:* An `ExecutionContext.Username` get will return `Environment.UserName` as a default where not overridden to ensure a valid value is returned.
- *Fixed:* The `IEnumerable` extensions `WhereWildcard` will correctly construct the internal lambda expression to correctly construct the underlying where statement.
- *Added:* The `CodeGenTemplate` now supports Switch-Case-Default XML-based statements.

## v2.1.14
- *Fixed:* `JsonEntityMerge` was not correctly merging an array where the item inherited from `EntityBase` and the underlying `HasUniqueKey` was `false`.

## v2.1.13
- *New:* Promoted `YamlConverter` into `Beef.Core` from `Beef.Test.NUnit` as it has an application beyond just testing.
- *Fixed:* `Factory.ResetLocal` to clear only for the running thread; not all. This resulted in wonky tests where mocking was not reliably functioning.

## v2.1.12
- *Fixed:* `DictionarySetCache`, `BiDictionarySetCache` and `TwoKeySetCache` were not resetting the cache correctly on a flush ensuring data was reloaded on next hit.
- *Enhancement:* Applied Visual Studio Code Cleanup.

## v2.1.11
- *Fixed:* Constraint removed from `ExecutionContext.SetCurrent` so it can be called even where `HasBeenRegistered` is `true`.

## v2.1.10
- *Enhancement:* `PagingArgs.DefaultIsGetCount` added to enable default to be set globally.

## v2.1.9
- *Fixed:* `PropertyMapper<>` was not correctly identifying/selecting the property where being overridden.

## v2.1.8
- *Enhancement:* `IIdentifier` added to give base capabilites to `IIntIdentifier` and `IGuidIdentifer`. 
- *New:* `IStringIdentifier` added to enable support for a `string`-based identifier.
- *New:* Added `ExecutionContext.PartitionKey` support.

## v2.1.7
- *Enhancement:* Support overridding of HttpClient creation through the WebApiServiceAgentManager - enables the likes of HttpClientFactory to be used where required.
- *Enhancement:* Renamed WebApiInvoker to WebApiServiceAgentInvoker to make its intended purpose more explicit.

## v2.1.6
- *Fixed:* InvokerBase was non functioning as a generic class; reimplemented. Other Invokers updated accordingly.

## v2.1.5
- *Fixed:* FromBody not applied correctly to ServiceAgent.
- *Enhancement:* Code generation updated where using ReferenceDataCodeConverter to use Property SID; also results in minor performance improvement.

## v2.1.4
- *Fixed:* Cache policy configuration loading failed on nullable type.

## v2.1.3
- *Fixed:* JsonEntityMerge did not support a UniqueKey property that was a Reference Data type.

## v2.1.2
- *Fixed:* Inconsistent version numbers.

## v2.1.1
- *New:* Initial publish to GitHub.<|MERGE_RESOLUTION|>--- conflicted
+++ resolved
@@ -2,13 +2,12 @@
 
 Represents the **NuGet** versions.
 
-## v3.1.10
-<<<<<<< HEAD
+## v3.1.11
 - **_Breaking:_** `Event.PublishAsync(string template, string action, params KeyValuePair<string, object?>[] keyValuePairs)` and `PublishAsync<T>(T value, string template, string action, params KeyValuePair<string, object?>[] keyValuePairs)` have been removed. The `template` and `KeyValuePair` should be replaced using C# [string interpolation](https://docs.microsoft.com/en-us/dotnet/csharp/language-reference/tokens/interpolated); e.g. `Event.PublishAsync($"Company.Entity.{id}", "Delete", id);`. Where previously the first parameter of the `PublishAsync` was the value, the method has been renamed to `PublishValueAsync`. The `EventData.Create` methods have been updated in the same manner. Code-generation should be performed to update the generated codebase to support. (_Note:_ Obsoleting method could not be achieved without artificially changing the method signature; therefore change required - apologies to those impacted.)
 - *Enhancement:* Added `WebApiArgFormatterAttribute` that can be applied to an entity property to enable conversion (`IPropertyMapperConverter`) from .NET `Type` to a corresponding URL query string value.
-=======
+
+## v3.1.10
 - *Fixed:* The automatic connection management/sharing does not support multiple concurrent threads - the internal stack was being unwound in the incorrect sequence closing the wrong connection. To support this a new `ExecutionContext.FlowSuppression` method has been added to assist the creation of new `ExecutionContext` instances to enable (and ensure separation). This is an opt-in requirement to enable.
->>>>>>> 748f2fb7
 
 ## v3.1.9
 - *Fixed:* The `IPropertySrceMapper` updated to fully support nullable reference types.
