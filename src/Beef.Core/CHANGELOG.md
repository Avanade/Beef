--- conflicted
+++ resolved
@@ -2,15 +2,12 @@
 
 Represents the **NuGet** versions.
 
-<<<<<<< HEAD
-=======
 ## v4.1.14
 - *Enhancement:* Added new `DictionaryRule` validator.
 - *Fixed:* Issue [131](https://github.com/Avanade/Beef/issues/131). The `EntityMapper` did not support properties of Type `IDictionary`; this has also been corrected.
 - *Fixed:* `ReferenceDataBase` was not setting `IsActive` to `false` when executing `SetInvalid`.
 - *Fixed:* The `AddBeefCachePolicyManager` has a new method parameter `useCachePolicyManagerTimer`. The default (`false`) is to use the `CachePolicyManagerServiceHost`; however, in instances where this fails (i.e. Azure function execution) this should be used (`true`) to leverage an internal timer to perform.
 
->>>>>>> bc459563
 ## v4.1.13
 - *Fixed:* Issue [131](https://github.com/Avanade/Beef/issues/131). `ComplexTypeReflector` and `JsonEntityMerge` updated to support properties of Type `IDictionary<TKey,TValue>`. FYI: underlying dictionary order is important for `JsonEntityMerge` to determine whether changes made; not just whether same keys and values. A dictionary is treated like an array on merge, it is a full replacement operation only.
 - *Enhancement:* The existing `TextProvider` has been split into a static `TextProvider` to provide `Current` instance, with abstract base class now being `TextProviderBase`. The `DefaultTextProvider` updated to inherit from this new abstract base class. `TextProvider.Current` will attempt to use explicit, then `ExecutionContext.GetService<TextProviderBase>(false)`, then use `DefaultTextProvider`. The following `IServiceCollection` extension methods has also been added: `AddBeefTextProviderSingleton` and `AddBeefTextProviderScoped` (allows different localization per request).
