--- conflicted
+++ resolved
@@ -2,12 +2,11 @@
 
 Represents the **NuGet** versions.
 
-<<<<<<< HEAD
-## v3.1.3
+## v3.1.5
 - *Fixed:* The `PropertyMapper` will only auto map sub-entities at mapping execution time where no converter or mapper has been specified; was previously always auto mapping at construction, often unnecessarily where a converter or mapper was later being specified.
 - *Enhanced:* The `PropertyMapper` will check if a _collection_ property is writeable (i.e. read-only) before overridding value; if not, will using the underlying `Add` method to update.
 - *Enhanced:* The `ComplexTypeReflector` now exposes a `MethodInfo? AddMethod` property for an underlying _collection_ (where found). 
-=======
+
 ## v3.1.4
 - *Enhanced:* Added `AuthenticationException` to enable standardized handling of this exception similar to the existing `AuthorizationException`. This allows for an _authentication_ exception to be thrown which in turn will result in an `HttpStatusCode.Unauthorized (401)`.
 - *Enhanced:* Added property `UserId` to `ExecutionContext`.
@@ -16,7 +15,6 @@
 - *Enhanced:* Added _model_ representations of `ReferenceDataBase` and `ChangeLog`. 
 - *Enhanced:* Added `CustomConverter` to simplify process of creating converters. Added `GuidToStringConverter` and `NullableGuidToStringConverter`.
 - *Enhancement:* Updated all dependent NuGet packages to their latest respective version.
->>>>>>> 2b802851
 
 ## v3.1.2
 - *Enhanced:* Added `ApplyAsObject` to `JsonPropertyFilter` which will only return a `JToken` where filtering is performed; otherwise, will return the originating object value. This will avoid a JSON serialization where not needed.
