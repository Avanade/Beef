--- conflicted
+++ resolved
@@ -3,11 +3,7 @@
 Represents the **NuGet** versions.
 
 ## v2.1.17
-<<<<<<< HEAD
-- *Added:* 
-=======
 - *Added:* New `Beef.Event.Subscribe` namespace added to enable the base capabilities for the subscription of events.
->>>>>>> 462dafa4
 
 ## v2.1.16
 - *Added:* The `ReferenceDataSidList` has had a new method `ToCodeList` to get the list of codes added.
