--- conflicted
+++ resolved
@@ -33,12 +33,8 @@
         private static Type? _refAgentServiceType;
         private static Type? _refAgentType;
         private static Func<object?, string> _usernameConverter = (x) => x?.ToString()!;
-<<<<<<< HEAD
-        private static Func<string?, object?, ExecutionContext> _executionContextCreator = (username, _) => new ExecutionContext { Username = username ?? DefaultUsername! };
+        private static Func<string?, object?, ExecutionContext> _executionContextCreator = (username, _) => new ExecutionContext { Username = username ?? DefaultUsername! ?? throw new InvalidOperationException($"{nameof(DefaultUsername)} must not be null.") };
         internal static readonly Dictionary<Type, Type> _webApiAgentArgsTypes = new Dictionary<Type, Type>() { { typeof(IWebApiAgentArgs), typeof(WebApiAgentArgs) } };
-=======
-        private static Func<string?, object?, ExecutionContext> _executionContextCreator = (username, _) => new ExecutionContext { Username = username ?? DefaultUsername ?? throw new InvalidOperationException($"{nameof(DefaultUsername)} must not be null.") };
->>>>>>> e1776d83
 
         #region Setup
 
