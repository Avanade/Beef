﻿// Copyright (c) Avanade. Licensed under the MIT License. See https://github.com/Avanade/Beef

using Beef.Caching;
using Beef.Entities;
using Newtonsoft.Json;
using System;
using System.Collections.Generic;
using System.Linq;

namespace Beef.CodeGen.Config.Entity
{
    /// <summary>
    /// Represents the <b>Entity</b> code-generation configuration.
    /// </summary>
    [JsonObject(MemberSerialization = MemberSerialization.OptIn)]
    [ClassSchema("Entity", Title = "'Entity' object (entity-driven)",
        Description = "The `Entity` is used as the primary configuration for driving the entity-driven code generation.",
        ExampleMarkdown = @"A YAML configuration [example](../samples/My.Hr/My.Hr.CodeGen/entity.beef.yaml) for a _standard_ entity is as follows:
``` yaml
entities:
- { name: Employee, inherits: EmployeeBase, validator: EmployeeValidator, webApiRoutePrefix: api/v1/employees, autoImplement: Database, databaseSchema: Hr, databaseMapperInheritsFrom: EmployeeBaseData.DbMapper, entityFrameworkModel: EfModel.Employee, entityFrameworkCustomMapper: true,
```

<br/>

A YAML configuration [example](../samples/My.Hr/My.Hr.CodeGen/refdata.beef.yaml) for a _reference data_ entity is as follows:
``` yaml
entities:
- { name: Gender, refDataType: Guid, collection: true, webApiRoutePrefix: api/v1/demo/ref/genders, autoImplement: Database, databaseSchema: Ref }
```")]
    [CategorySchema("Key", Title = "Provides the _key_ configuration.")]
    [CategorySchema("RefData", Title = "Provides the _Reference Data_ configuration.")]
    [CategorySchema("Entity", Title = "Provides the _Entity class_ configuration.")]
    [CategorySchema("Collection", Title = "Provides the _Entity collection class_ configuration.")]
    [CategorySchema("Operation", Title = "Provides the _Operation_ configuration.", Description = "These primarily provide a shorthand to create the standard `Get`, `Create`, `Update` and `Delete` operations (versus having to specify directly).")]
    [CategorySchema("Auth", Title = "Provides the _Authorization_ configuration.")]
    [CategorySchema("WebApi", Title = "Provides the data _Web API_ configuration.")]
    [CategorySchema("Manager", Title = "Provides the _Manager-layer_ configuration.")]
    [CategorySchema("DataSvc", Title = "Provides the _Data Services-layer_ configuration.")]
    [CategorySchema("Data", Title = "Provides the generic _Data-layer_ configuration.")]
    [CategorySchema("Database", Title = "Provides the specific _Database (ADO.NET)_ configuration where `AutoImplement` is `Database`.")]
    [CategorySchema("EntityFramework", Title = "Provides the specific _Entity Framework (EF)_ configuration where `AutoImplement` is `EntityFramework`.")]
    [CategorySchema("Cosmos", Title = "Provides the specific _Cosmos_ configuration where `AutoImplement` is `Cosmos`.")]
    [CategorySchema("OData", Title = "Provides the specific _OData_ configuration where `AutoImplement` is `OData`.")]
    [CategorySchema("Model", Title = "Provides the data _Model_ configuration.")]
    [CategorySchema("gRPC", Title = "Provides the _gRPC_ configuration.")]
    [CategorySchema("Exclude", Title = "Provides the _Exclude_ configuration.")]
    [CategorySchema("Collections", Title = "Provides related child (hierarchical) configuration.")]
    [System.Diagnostics.CodeAnalysis.SuppressMessage("Usage", "CA2227:Collection properties should be read only", Justification = "This is appropriate for what is obstensibly a DTO.")]
    public class EntityConfig : ConfigBase<CodeGenConfig, CodeGenConfig>
    {
        /// <summary>
        /// <inheritdoc/>
        /// </summary>
        /// <remarks><inheritdoc/></remarks>
        public override string? QualifiedKeyName => BuildQualifiedKeyName("Entity", Name);

        #region Key

        /// <summary>
        /// Gets or sets the unique entity name.
        /// </summary>
        [JsonProperty("name", DefaultValueHandling = DefaultValueHandling.Ignore)]
        [PropertySchema("Key", Title = "The unique entity name.", IsMandatory = true, IsImportant = true)]
        public string? Name { get; set; }

        /// <summary>
        /// Gets or sets the overriding text for use in comments.
        /// </summary>
        [JsonProperty("text", DefaultValueHandling = DefaultValueHandling.Ignore)]
        [PropertySchema("Key", Title = "The overriding text for use in comments.",
            Description = "Overrides the Name (as sentence text) for the summary comments. It will be formatted as: `Represents the {Text} entity.`. To create a `<see cref=\"XXX\"/>` within use moustache shorthand (e.g. {{Xxx}}).")]
        public string? Text { get; set; }

        /// <summary>
        /// Gets or sets the overriding file name.
        /// </summary>
        [JsonProperty("fileName", DefaultValueHandling = DefaultValueHandling.Ignore)]
        [PropertySchema("Key", Title = "The overriding file name.",
            Description = "Overrides the Name as the code-generated file name.")]
        public string? FileName { get; set; }

        /// <summary>
        /// Gets or sets the entity scope option.
        /// </summary>
        [JsonProperty("entityScope", DefaultValueHandling = DefaultValueHandling.Ignore)]
        [PropertySchema("Key", Title = "The entity scope option.", Options = new string[] { "Common", "Business" },
            Description = "Determines whether the entity is considered `Common` (default) or should be scoped to the `Business` namespace/assembly only (i.e. not externally visible).")]
        public string? EntityScope { get; set; }

        /// <summary>
        /// Gets or sets the overriding private name.
        /// </summary>
        [JsonProperty("privateName", DefaultValueHandling = DefaultValueHandling.Ignore)]
        [PropertySchema("Key", Title = "The overriding private name.",
            Description = "Overrides the `Name` to be used for private fields. By default reformatted from `Name`; e.g. `FirstName` as `_firstName`.")]
        public string? PrivateName { get; set; }

        /// <summary>
        /// Gets or sets the overriding argument name.
        /// </summary>
        [JsonProperty("argumentName", DefaultValueHandling = DefaultValueHandling.Ignore)]
        [PropertySchema("Key", Title = "The overriding argument name.",
            Description = "Overrides the `Name` to be used for argument parameters. By default reformatted from `Name`; e.g. `FirstName` as `firstName`.")]
        public string? ArgumentName { get; set; }

        /// <summary>
        /// Gets or sets the Const Type option.
        /// </summary>
        [JsonProperty("constType", DefaultValueHandling = DefaultValueHandling.Ignore)]
        [PropertySchema("Key", Title = "The Const .NET Type option.", Options = new string[] { "int", "Guid", "string" },
            Description = "The .NET Type to be used for the `const` values. Defaults to `string`.")]
        public string? ConstType { get; set; }

        /// <summary>
        /// Indicates whether to override the <see cref="ICleanUp.IsInitial"/> property.
        /// </summary>
        [JsonProperty("isInitialOverride", DefaultValueHandling = DefaultValueHandling.Ignore)]
        [PropertySchema("Key", Title = "Indicates whether to override the `ICleanup.IsInitial` property.",
            Description = "Set to either `true` or `false` to override as specified; otherwise, `null` to check each property. Defaults to `null`.")]
        public bool? IsInitialOverride { get; set; }

        #endregion

        #region RefData

        /// <summary>
        /// Gets or sets the Reference Data identifier Type option.
        /// </summary>
        [JsonProperty("refDataType", DefaultValueHandling = DefaultValueHandling.Ignore)]
        [PropertySchema("RefData", Title = "The Reference Data identifier Type option.", IsImportant = true, Options = new string[] { "int", "Guid" },
            Description = "Required to identify an entity as being Reference Data. Specifies the underlying .NET Type used for the Reference Data identifier.")]
        public string? RefDataType { get; set; }

        /// <summary>
        /// Indicates whether a corresponding <i>text</i> property is added when generating a Reference Data property overriding the <c>CodeGeneration.RefDataText</c> selection.
        /// </summary>
        [JsonProperty("refDataText", DefaultValueHandling = DefaultValueHandling.Ignore)]
        [PropertySchema("RefData", Title = "Indicates whether a corresponding `Text` property is added when generating a Reference Data `Property` overriding the `CodeGeneration.RefDataText` selection.",
            Description = "This is used where serializing within the Web API`Controller` and the `ExecutionContext.IsRefDataTextSerializationEnabled` is set to `true` (which is automatically set where the url contains `$text=true`).")]
        public bool? RefDataText { get; set; }

        /// <summary>
        /// Gets or sets the Reference Data sort order option.
        /// </summary>
        [JsonProperty("refDataSortOrder", DefaultValueHandling = DefaultValueHandling.Ignore)]
        [PropertySchema("RefData", Title = "The Reference Data sort order option.", Options = new string[] { "SortOrder", "Id", "Code", "Text" },
            Description = "Specifies the default sort order for the underlying Reference Data collection. Defaults to `SortOrder`.")]
        public string? RefDataSortOrder { get; set; }

        /// <summary>
        /// Gets or sets the Reference Data <c>ToString</c> composite <see cref="Beef.RefData.ReferenceDataBase.StringFormat"/>.
        /// </summary>
        [JsonProperty("refDataStringFormat", DefaultValueHandling = DefaultValueHandling.Ignore)]
        [PropertySchema("RefData", Title = "The Reference Data `ToString` composite format.",
            Description = "The string format supports the standard composite formatting; where the following indexes are used: `{0}` for `Id`, `{1}` for `Code` and `{2}` for `Text`. Defaults to `{2}`.")]
        public string? RefDataStringFormat { get; set; }

        #endregion

        #region Entity

        /// <summary>
        /// Gets or sets the base class that the entity inherits from.
        /// </summary>
        [JsonProperty("inherits", DefaultValueHandling = DefaultValueHandling.Ignore)]
        [PropertySchema("Entity", Title = "The base class that the entity inherits from.",
            Description = "Defaults to `EntityBase` for a standard entity. For Reference Data it will default to `ReferenceDataBaseInt` or `ReferenceDataBaseGuid` depending on the corresponding `RefDataType` value. " +
                          "See `OmitEntityBase` if the desired outcome is to not inherit from any of the aforementioned base classes.")]
        public string? Inherits { get; set; }

        /// <summary>
        /// Gets or sets the list of comma separated interfaces that are to be declared for the entity class.
        /// </summary>
        [JsonProperty("implements", DefaultValueHandling = DefaultValueHandling.Ignore)]
        [PropertySchema("Entity", Title = "The list of comma separated interfaces that are to be declared for the entity class.")]
        public string? Implements { get; set; }

        /// <summary>
        /// Indicates whether to automatically infer the interface implements for the entity from the properties declared.
        /// </summary>
        [JsonProperty("autoInferImplements", DefaultValueHandling = DefaultValueHandling.Ignore)]
        [PropertySchema("Entity", Title = "Indicates whether to automatically infer the interface implements for the entity from the properties declared.",
            Description = "Will attempt to infer the following: `IGuidIdentifier`, `IIntIdentifier`, `IStringIdentifier`, `IETag` and `IChangeLog`. Defaults to `true`.")]
        public bool? ImplementsAutoInfer { get; set; }

        /// <summary>
        /// Indicates whether the class should be defined as abstract.
        /// </summary>
        [JsonProperty("abstract", DefaultValueHandling = DefaultValueHandling.Ignore)]
        [PropertySchema("Entity", Title = "Indicates whether the class should be defined as abstract.")]
        public bool? Abstract { get; set; }

        /// <summary>
        /// Indicates whether the class should be defined as a generic with a single parameter <c>T</c>.
        /// </summary>
        [JsonProperty("genericWithT", DefaultValueHandling = DefaultValueHandling.Ignore)]
        [PropertySchema("Entity", Title = "Indicates whether the class should be defined as a generic with a single parameter `T`.")]
        public bool? GenericWithT { get; set; }

        /// <summary>
        /// Gets or sets the entity namespace to be appended.
        /// </summary>
        [JsonProperty("namespace", DefaultValueHandling = DefaultValueHandling.Ignore)]
        [PropertySchema("Entity", Title = "The entity namespace to be appended.",
            Description = "Appended to the end of the standard structure as follows: `{Company}.{AppName}.Common.Entities.{Namespace}`.")]
        public string? Namespace { get; set; }

        /// <summary>
        /// Indicates that the entity should not inherit from `EntityBase`.
        /// </summary>
        [JsonProperty("omitEntityBase", DefaultValueHandling = DefaultValueHandling.Ignore)]
        [PropertySchema("Entity", Title = "Indicates that the entity should not inherit from `EntityBase`.",
            Description = "As such any of the `EntityBase` related capabilites are not supported (are omitted from generation). The intention for this is more for the generation of simple internal entities.")]
        public bool? OmitEntityBase { get; set; }

        /// <summary>
        /// Get or sets the JSON Serializer to use for JSON property attribution.
        /// </summary>
        [JsonProperty("jsonSerializer", DefaultValueHandling = DefaultValueHandling.Ignore)]
        [PropertySchema("Entity", Title = "The JSON Serializer to use for JSON property attribution.", Options = new string[] { "None", "Newtonsoft" },
            Description = "Defaults to the `CodeGeneration.JsonSerializer` configuration property where specified; otherwise, `Newtonsoft`.")]
        public string? JsonSerializer { get; set; }

        #endregion

        #region Collection

        /// <summary>
        /// Indicates whether a corresponding entity collection class should be created.
        /// </summary>
        [JsonProperty("collection", DefaultValueHandling = DefaultValueHandling.Ignore)]
        [PropertySchema("Collection", Title = "Indicates whether a corresponding entity collection class should be created.", IsImportant = true)]
        public bool? Collection { get; set; }

        /// <summary>
        /// Indicates whether a corresponding entity collection result class should be created
        /// </summary>
        [JsonProperty("collectionResult", DefaultValueHandling = DefaultValueHandling.Ignore)]
        [PropertySchema("Collection", Title = "Indicates whether a corresponding entity collection result class should be created", IsImportant = true,
            Description = "Enables the likes of additional paging state to be stored with the underlying collection.")]
        public bool? CollectionResult { get; set; }

        /// <summary>
        /// Indicates whether the entity collection is keyed using the properties defined as forming part of the unique key.
        /// </summary>
        [JsonProperty("collectionKeyed", DefaultValueHandling = DefaultValueHandling.Ignore)]
        [PropertySchema("Collection", Title = "Indicates whether the entity collection is keyed using the properties defined as forming part of the unique key.")]
        public bool? CollectionKeyed { get; set; }

        /// <summary>
        /// Gets or sets the base class that a <see cref="Collection"/> inherits from.
        /// </summary>
        [JsonProperty("collectionInherits", DefaultValueHandling = DefaultValueHandling.Ignore)]
        [PropertySchema("Collection", Title = "The base class that a `Collection` inherits from.",
            Description = "Defaults to `EntityBaseCollection` or `EntityBaseKeyedCollection` depending on `CollectionKeyed`. For Reference Data it will default to `ReferenceDataCollectionBase`.")]
        public string? CollectionInherits { get; set; }

        /// <summary>
        /// Gets or sets the base class that a <see cref="CollectionResult"/> inherits from.
        /// </summary>
        [JsonProperty("collectionResultInherits", DefaultValueHandling = DefaultValueHandling.Ignore)]
        [PropertySchema("Collection", Title = "The base class that a `CollectionResult` inherits from.",
            Description = "Defaults to `EntityCollectionResult`.")]
        public string? CollectionResultInherits { get; set; }

        #endregion

        #region Operation

        /// <summary>
        /// Indicates that a `Get` operation will be automatically generated where not otherwise explicitly specified.
        /// </summary>
        [JsonProperty("get", DefaultValueHandling = DefaultValueHandling.Ignore)]
        [PropertySchema("Operation", Title = "Indicates that a `Get` operation will be automatically generated where not otherwise explicitly specified.")]
        public bool? Get { get; set; }

        /// <summary>
        /// Indicates that a `GetAll` operation will be automatically generated where not otherwise explicitly specified.
        /// </summary>
        [JsonProperty("getAll", DefaultValueHandling = DefaultValueHandling.Ignore)]
        [PropertySchema("Operation", Title = "Indicates that a `GetAll` operation will be automatically generated where not otherwise explicitly specified.")]
        public bool? GetAll { get; set; }

        /// <summary>
        /// Indicates that a `Create` operation will be automatically generated where not otherwise explicitly specified.
        /// </summary>
        [JsonProperty("create", DefaultValueHandling = DefaultValueHandling.Ignore)]
        [PropertySchema("Operation", Title = "Indicates that a `Create` operation will be automatically generated where not otherwise explicitly specified.")]
        public bool? Create { get; set; }

        /// <summary>
        /// Indicates that a `Update` operation will be automatically generated where not otherwise explicitly specified.
        /// </summary>
        [JsonProperty("update", DefaultValueHandling = DefaultValueHandling.Ignore)]
        [PropertySchema("Operation", Title = "Indicates that a `Update` operation will be automatically generated where not otherwise explicitly specified.")]
        public bool? Update { get; set; }

        /// <summary>
        /// Indicates that a `Update` operation will be automatically generated where not otherwise explicitly specified.
        /// </summary>
        [JsonProperty("patch", DefaultValueHandling = DefaultValueHandling.Ignore)]
        [PropertySchema("Operation", Title = "Indicates that a `Patch` operation will be automatically generated where not otherwise explicitly specified.")]
        public bool? Patch { get; set; }

        /// <summary>
        /// Indicates that a `Delete` operation will be automatically generated where not otherwise explicitly specified.
        /// </summary>
        [JsonProperty("delete", DefaultValueHandling = DefaultValueHandling.Ignore)]
        [PropertySchema("Operation", Title = "Indicates that a `Delete` operation will be automatically generated where not otherwise explicitly specified.")]
        public bool? Delete { get; set; }

        #endregion

        #region Data

        /// <summary>
        /// Gets or sets the data source auto-implementation option. 
        /// </summary>
        [JsonProperty("autoImplement", DefaultValueHandling = DefaultValueHandling.Ignore)]
        [PropertySchema("Data", Title = "The data source auto-implementation option.", IsImportant = true, Options = new string[] { "Database", "EntityFramework", "Cosmos", "OData", "None" },
            Description = "Defaults to `None`. Indicates that the implementation for the underlying `Operations` will be auto-implemented using the selected data source (unless explicity overridden). When selected some of the related attributes will also be required (as documented). " +
                          "Additionally, the `AutoImplement` indicator must be selected for each underlying `Operation` that is to be auto-implemented.")]
        public string? AutoImplement { get; set; }

        /// <summary>
        /// Indicates that the `AddStandardProperties` method call is to be included for the generated (corresponding) `Mapper`.
        /// </summary>
        [JsonProperty("mapperAddStandardProperties", DefaultValueHandling = DefaultValueHandling.Ignore)]
        [PropertySchema("Data", Title = "Indicates that the `AddStandardProperties` method call is to be included for the generated (corresponding) `Mapper`.",
            Description = "Defaults to `true`.")]
        public bool? MapperAddStandardProperties { get; set; }

        /// <summary>
        /// Gets or sets the access modifier for the generated `Data` constructor.
        /// </summary>
        [JsonProperty("dataConstructor", DefaultValueHandling = DefaultValueHandling.Ignore)]
        [PropertySchema("Data", Title = "The access modifier for the generated `Data` constructor.", Options = new string[] { "Public", "Private", "Protected" },
            Description = "Defaults to `Public`.")]
        public string? DataConstructor { get; set; }

        /// <summary>
        /// Gets or sets the list of extended (non-inferred) Dependency Injection (DI) parameters for the generated `Data` constructor.
        /// </summary>
        [JsonProperty("dataConstructorParameters", DefaultValueHandling = DefaultValueHandling.Ignore)]
        [PropertySchema("Data", Title = "The list of extended (non-inferred) Dependency Injection (DI) arguments for the generated `Data` constructor.",
            Description = "Each constructor argument should be formatted as `Type` + `^` + `Name`; e.g. `IConfiguration^Config`. Where the `Name` portion is not specified it will be inferred. " +
                "Where the `Type` matches an already inferred value it will be ignored. Each _item_ in the list should be comma-separated.")]
        public List<string>? DataConstructorParameters { get; set; }

        /// <summary>
        /// Indicates whether the `Data` extensions logic should be generated.
        /// </summary>
        [JsonProperty("dataExtensions", DefaultValueHandling = DefaultValueHandling.Ignore)]
        [PropertySchema("Data", Title = "Indicates whether the `Data` extensions logic should be generated.")]
        public bool? DataExtensions { get; set; }

        #endregion

        #region Database

        /// <summary>
        /// Gets or sets the .NET database interface name used where `AutoImplement` is `Database`.
        /// </summary>
        [JsonProperty("databaseName", DefaultValueHandling = DefaultValueHandling.Ignore)]
        [PropertySchema("Database", Title = "The .NET database interface name (used where `AutoImplement` is `Database`).", IsImportant = true,
            Description = "Defaults to the `CodeGeneration.DatabaseName` configuration property (its default value is `IDatabase`).")]
        public string? DatabaseName { get; set; }

        /// <summary>
        /// Gets or sets the database schema name (used where `AutoImplement` is `Database`).
        /// </summary>
        [JsonProperty("databaseSchema", DefaultValueHandling = DefaultValueHandling.Ignore)]
        [PropertySchema("Database", Title = "The database schema name (used where `AutoImplement` is `Database`).", IsImportant = true,
            Description = "Defaults to `dbo`.")]
        public string? DatabaseSchema { get; set; }

        /// <summary>
        /// Gets or sets the name of the <c>Mapper</c> that the generated Database <c>Mapper</c> inherits from.
        /// </summary>
        [JsonProperty("databaseMapperInheritsFrom", DefaultValueHandling = DefaultValueHandling.Ignore)]
        [PropertySchema("Database", Title = "The name of the `Mapper` that the generated Database `Mapper` inherits from.")]
        public string? DatabaseMapperInheritsFrom { get; set; }

        /// <summary>
        /// Indicates that a custom Database <c>Mapper</c> will be used; i.e. not generated.
        /// </summary>
        [JsonProperty("databaseCustomerMapper", DefaultValueHandling = DefaultValueHandling.Ignore)]
        [PropertySchema("Database", Title = "Indicates that a custom Database `Mapper` will be used; i.e. not generated.",
            Description = "Otherwise, by default, a `Mapper` will be generated.")]
        public bool? DatabaseCustomMapper { get; set; }

        #endregion

        #region EntityFramework

        /// <summary>
        /// Gets or sets the .NET Entity Framework interface name used where `AutoImplement` is `EntityFramework`.
        /// </summary>
        [JsonProperty("entityFrameworkName", DefaultValueHandling = DefaultValueHandling.Ignore)]
        [PropertySchema("EntityFramework", Title = "The .NET Entity Framework interface name used where `AutoImplement` is `EntityFramework`.", IsImportant = true,
            Description = "Defaults to the `CodeGeneration.EntityFrameworkName` configuration property (its default value is `IEfDb`).")]
        public string? EntityFrameworkName { get; set; }

        /// <summary>
        /// Gets or sets the corresponding Entity Framework model name required where <see cref="AutoImplement"/> is <c>EntityFramework</c>.
        /// </summary>
        [JsonProperty("entityFrameworkModel", DefaultValueHandling = DefaultValueHandling.Ignore)]
        [PropertySchema("EntityFramework", Title = "The corresponding Entity Framework model name (required where `AutoImplement` is `EntityFramework`).", IsImportant = true)]
        public string? EntityFrameworkModel { get; set; }

        /// <summary>
        /// Gets or sets the name of the <c>Mapper</c> that the generated Entity Framework <c>Mapper</c> inherits from.
        /// </summary>
        [JsonProperty("entityFrameworkMapperInheritsFrom", DefaultValueHandling = DefaultValueHandling.Ignore)]
        [PropertySchema("EntityFramework", Title = "The name of the `Mapper  that the generated Entity Framework `Mapper` inherits from.",
            Description = "Defaults to `Model.{Name}`; i.e. an entity with the same name in the `Model` namespace.")]
        public string? EntityFrameworkMapperInheritsFrom { get; set; }

        /// <summary>
        /// Indicates that a custom Entity Framework `Mapper` will be used; i.e. not generated.
        /// </summary>
        [JsonProperty("entityFrameworkCustomMapper", DefaultValueHandling = DefaultValueHandling.Ignore)]
        [PropertySchema("EntityFramework", Title = "Indicates that a custom Entity Framework `Mapper` will be used; i.e. not generated.",
            Description = "Otherwise, by default, a `Mapper` will be generated.")]
        public bool? EntityFrameworkCustomMapper { get; set; }

        #endregion

        #region Cosmos

        /// <summary>
        /// Gets or sets the .NET Cosmos interface name used where `AutoImplement` is `Cosmos`.
        /// </summary>
        [JsonProperty("cosmosName", DefaultValueHandling = DefaultValueHandling.Ignore)]
        [PropertySchema("Cosmos", Title = "The .NET Cosmos interface name used where `AutoImplement` is `Cosmos`.", IsImportant = true,
            Description = "Defaults to the `CodeGeneration.CosmosName` configuration property (its default value is `ICosmosDb`).")]
        public string? CosmosName { get; set; }

        /// <summary>
        /// Gets or sets the corresponding Cosmos model name required where <see cref="AutoImplement"/> is <c>Cosmos</c>.
        /// </summary>
        [JsonProperty("cosmosModel", DefaultValueHandling = DefaultValueHandling.Ignore)]
        [PropertySchema("Cosmos", Title = "The corresponding Cosmos model name (required where `AutoImplement` is `Cosmos`).", IsImportant = true)]
        public string? CosmosModel { get; set; }

        /// <summary>
        /// Gets or sets the Cosmos <c>ContainerId</c> required where <see cref="AutoImplement"/> is <c>Cosmos</c>.
        /// </summary>
        [JsonProperty("cosmosContainerId", DefaultValueHandling = DefaultValueHandling.Ignore)]
        [PropertySchema("Cosmos", Title = "The Cosmos `ContainerId` required where `AutoImplement` is `Cosmos`.", IsImportant = true)]
        public string? CosmosContainerId { get; set; }

        /// <summary>
        /// Gets or sets the C# code to be used for setting the optional Cosmos <c>PartitionKey</c> where <see cref="AutoImplement"/> is <c>Cosmos</c>.
        /// </summary>
        [JsonProperty("cosmosPartitionKey", DefaultValueHandling = DefaultValueHandling.Ignore)]
        [PropertySchema("Cosmos", Title = "The C# code to be used for setting the optional Cosmos `PartitionKey` where `AutoImplement` is `Cosmos`.",
            Description = "Defaults to `PartitionKey.None`.")]
        public string? CosmosPartitionKey { get; set; }

        /// <summary>
        /// Indicates whether the <c>CosmosDbValueContainer</c> is to be used; otherwise, <c>CosmosDbContainer</c>.
        /// </summary>
        [JsonProperty("cosmosValueContainer", DefaultValueHandling = DefaultValueHandling.Ignore)]
        [PropertySchema("Cosmos", Title = "Indicates whether the `CosmosDbValueContainer` is to be used; otherwise, `CosmosDbContainer`.")]
        public bool? CosmosValueContainer { get; set; }

        /// <summary>
        /// Gets or sets the name of the <c>Mapper</c> that the generated Cosmos <c>Mapper</c> inherits from.
        /// </summary>
        [JsonProperty("cosmosMapperInheritsFrom", DefaultValueHandling = DefaultValueHandling.Ignore)]
        [PropertySchema("Cosmos", Title = "The name of the `Mapper` that the generated Cosmos `Mapper` inherits from.")]
        public string? CosmosMapperInheritsFrom { get; set; }

        /// <summary>
        /// Indicates that a custom Cosmos <c>Mapper</c> will be used; i.e. not generated.
        /// </summary>
        [JsonProperty("cosmosCustomMapper", DefaultValueHandling = DefaultValueHandling.Ignore)]
        [PropertySchema("Cosmos", Title = "Indicates that a custom Cosmos `Mapper` will be used; i.e. not generated.",
            Description = "Otherwise, by default, a `Mapper` will be generated.")]
        public bool? CosmosCustomMapper { get; set; }

        #endregion

        #region OData

        /// <summary>
        /// Gets or sets the .NET OData interface name used where `AutoImplement` is `OData`.
        /// </summary>
        [JsonProperty("odataName", DefaultValueHandling = DefaultValueHandling.Ignore)]
        [PropertySchema("OData", Title = "The .NET OData interface name used where `AutoImplement` is `OData`.", IsImportant = true,
            Description = "Defaults to the `CodeGeneration.ODataName` configuration property (its default value is `IOData`).")]
        public string? ODataName { get; set; }

        /// <summary>
        /// Gets or sets the corresponding OData model name required where <see cref="AutoImplement"/> is <c>OData</c>.
        /// </summary>
        [JsonProperty("odataModel", DefaultValueHandling = DefaultValueHandling.Ignore)]
        [PropertySchema("OData", Title = "The corresponding OData model name (required where `AutoImplement` is `OData`).", IsImportant = true)]
        public string? ODataModel { get; set; }

        /// <summary>
        /// Gets or sets the name of the underlying OData collection name where <see cref="AutoImplement"/> is <c>OData</c>.
        /// </summary>
        [JsonProperty("odataCollectionName", DefaultValueHandling = DefaultValueHandling.Ignore)]
        [PropertySchema("OData", Title = "The name of the underlying OData collection where `AutoImplement` is `OData`.", IsImportant = true,
            Description = "The underlying `Simple.OData.Client` will attempt to infer.")]
        public string? ODataCollectionName { get; set; }

        /// <summary>
        /// Gets or sets the name of the <c>Mapper</c> that the generated OData <c>Mapper</c> inherits from.
        /// </summary>
        [JsonProperty("odataMapperInheritsFrom", DefaultValueHandling = DefaultValueHandling.Ignore)]
        [PropertySchema("OData", Title = "The name of the `Mapper` that the generated OData `Mapper` inherits from.")]
        public string? ODataMapperInheritsFrom { get; set; }

        /// <summary>
        /// Indicates that a custom OData <c>Mapper</c> will be used; i.e. not generated.
        /// </summary>
        [JsonProperty("odataCustomMapper", DefaultValueHandling = DefaultValueHandling.Ignore)]
        [PropertySchema("OData", Title = "Indicates that a custom OData `Mapper` will be used; i.e. not generated.",
            Description = "Otherwise, by default, a `Mapper` will be generated.")]
        public bool? ODataCustomMapper { get; set; }

        #endregion

        #region DataSvc

        /// <summary>
        /// Indicates whether request-based <see cref="IRequestCache"/> caching is to be performed at the <c>DataSvc</c> layer to improve performance (i.e. reduce chattiness).
        /// </summary>
        [JsonProperty("dataSvcCaching", DefaultValueHandling = DefaultValueHandling.Ignore)]
        [PropertySchema("DataSvc", Title = "Indicates whether request-based `IRequestCache` caching is to be performed at the `DataSvc` layer to improve performance (i.e. reduce chattiness).",
            Description = "Defaults to `true`.")]
        public bool? DataSvcCaching { get; set; }

        /// <summary>
        /// Indicates whether to add logic to publish an event on the successful completion of the <c>DataSvc</c> layer invocation for a <c>Create</c>, <c>Update</c> or <c>Delete</c> operation.
        /// </summary>
        [JsonProperty("eventPublish", DefaultValueHandling = DefaultValueHandling.Ignore)]
        [PropertySchema("DataSvc", Title = "Indicates whether to add logic to publish an event on the successful completion of the `DataSvc` layer invocation for a `Create`, `Update` or `Delete` operation.",
            Description = "Defaults to the `CodeGeneration.EventPublish` configuration property (inherits) where not specified. Used to enable the sending of messages to the likes of EventGrid, Service Broker, SignalR, etc.")]
        public bool? EventPublish { get; set; }

        /// <summary>
        /// Gets or sets the access modifier for the generated `DataSvc` constructor.
        /// </summary>
        [JsonProperty("dataSvcConstructor", DefaultValueHandling = DefaultValueHandling.Ignore)]
        [PropertySchema("DataSvc", Title = "The access modifier for the generated `DataSvc` constructor.", Options = new string[] { "Public", "Private", "Protected" },
            Description = "Defaults to `Public`.")]
        public string? DataSvcConstructor { get; set; }

        /// <summary>
        /// Gets or sets the list of extended (non-inferred) Dependency Injection (DI) parameters for the generated `DataSvc` constructor.
        /// </summary>
        [JsonProperty("dataSvcConstructorParameters", DefaultValueHandling = DefaultValueHandling.Ignore)]
        [PropertySchema("DataSvc", Title = "The list of extended (non-inferred) Dependency Injection (DI) arguments for the generated `DataSvc` constructor.",
            Description = "Each constructor argument should be formatted as `Type` + `^` + `Name`; e.g. `IConfiguration^Config`. Where the `Name` portion is not specified it will be inferred. " +
                "Where the `Type` matches an already inferred value it will be ignored. Each _item_ in the list should be comma-separated.")]
        public List<string>? DataSvcConstructorParameters { get; set; }

        /// <summary>
        /// Indicates whether the `DataSvc` extensions logic should be generated.
        /// </summary>
        [JsonProperty("dataSvcExtensions", DefaultValueHandling = DefaultValueHandling.Ignore)]
        [PropertySchema("DataSvc", Title = "Indicates whether the `DataSvc` extensions logic should be generated.")]
        public bool? DataSvcExtensions { get; set; }

        #endregion

        #region Manager

        /// <summary>
        /// Gets or sets the access modifier for the generated `Manager` constructor.
        /// </summary>
        [JsonProperty("managerConstructor", DefaultValueHandling = DefaultValueHandling.Ignore)]
        [PropertySchema("Manager", Title = "The access modifier for the generated `Manager` constructor.", Options = new string[] { "Public", "Private", "Protected" },
            Description = "Defaults to `Public`.")]
        public string? ManagerConstructor { get; set; }

        /// <summary>
        /// Gets or sets the list of extended (non-inferred) Dependency Injection (DI) parameters for the generated `Manager` constructor.
        /// </summary>
        [JsonProperty("managerConstructorParameters", DefaultValueHandling = DefaultValueHandling.Ignore)]
        [PropertySchema("Manager", Title = "The list of extended (non-inferred) Dependency Injection (DI) arguments for the generated `Manager` constructor.",
            Description = "Each constructor argument should be formatted as `Type` + `^` + `Name`; e.g. `IConfiguration^Config`. Where the `Name` portion is not specified it will be inferred. " +
                "Where the `Type` matches an already inferred value it will be ignored. Each _item_ in the list should be comma-separated.")]
        public List<string>? ManagerConstructorParameters { get; set; }

        /// <summary>
        /// Indicates whether the `Manager` extensions logic should be generated.
        /// </summary>
        [JsonProperty("managerExtensions", DefaultValueHandling = DefaultValueHandling.Ignore)]
        [PropertySchema("Manager", Title = "Indicates whether the `Manager` extensions logic should be generated.")]
        public bool? ManagerExtensions { get; set; }

        /// <summary>
        /// Gets or sets the name of the .NET Type that will perform the validation.
        /// </summary>
        [JsonProperty("validator", DefaultValueHandling = DefaultValueHandling.Ignore)]
        [PropertySchema("Manager", Title = "The name of the .NET `Type` that will perform the validation.", IsImportant = true,
            Description = "Only used for defaulting the `Create` and `Update` operation types (`Operation.Type`) where not specified explicitly.")]
        public string? Validator { get; set; }

        /// <summary>
        /// Gets or sets the name of the .NET Interface that the `Validator` implements/inherits.
        /// </summary>
        [JsonProperty("iValidator", DefaultValueHandling = DefaultValueHandling.Ignore)]
        [PropertySchema("Manager", Title = "The name of the .NET Interface that the `Validator` implements/inherits.",
            Description = "Only used for defaulting the `Create` and `Update` operation types (`Operation.Type`) where not specified explicitly.")]
        public string? IValidator { get; set; }

        #endregion

        #region WebApi

        /// <summary>
        /// Gets or sets the <c>RoutePrefixAtttribute</c> for the corresponding entity Web API controller.
        /// </summary>
        [JsonProperty("webApiRoutePrefix", DefaultValueHandling = DefaultValueHandling.Ignore)]
        [PropertySchema("WebApi", Title = "The `RoutePrefixAtttribute` for the corresponding entity Web API controller.", IsImportant = true,
            Description = "This is the base (prefix) `URI` for the entity and can be further extended when defining the underlying `Operation`(s).")]
        public string? WebApiRoutePrefix { get; set; }

        /// <summary>
        /// Gets or sets the authorize attribute value to be used for the corresponding entity Web API controller; generally either <c>Authorize</c> or <c>AllowAnonynous</c>.
        /// </summary>
        [JsonProperty("webApiAuthorize", DefaultValueHandling = DefaultValueHandling.Ignore)]
        [PropertySchema("WebApi", Title = "The authorize attribute value to be used for the corresponding entity Web API controller; generally either `Authorize` or `AllowAnonymous`.", IsImportant = true,
            Description = "Defaults to the `CodeGeneration.WebApiAuthorize` configuration property (inherits) where not specified; can be overridden at the `Operation` level also.")]
        public string? WebApiAuthorize { get; set; }

        /// <summary>
        /// Gets or sets the access modifier for the generated Web API `Controller` constructor.
        /// </summary>
        [JsonProperty("webApiConstructor", DefaultValueHandling = DefaultValueHandling.Ignore)]
        [PropertySchema("WebApi", Title = "The access modifier for the generated Web API `Controller` constructor.", Options = new string[] { "Public", "Private", "Protected" },
            Description = "Defaults to `Public`.")]
        public string? WebApiConstructor { get; set; }

        #endregion

        #region Model

        /// <summary>
        /// Indicates whether a data <i>model</i> version of the entity should also be generated (output to <c>.\Business\Data\Model</c>).
        /// </summary>
        [JsonProperty("dataModel", DefaultValueHandling = DefaultValueHandling.Ignore)]
        [PropertySchema("Model", Title = "Indicates whether a data `model` version of the entity should also be generated (output to `.\\Business\\Data\\Model`).",
            Description = "The model will be generated with `OmitEntityBase = true`. Any reference data properties will be defined using their `RefDataType` intrinsic `Type` versus their corresponding (actual) reference data `Type`.")]
        public bool? DataModel { get; set; }

        #endregion

        #region Exclude

        /// <summary>
        /// The option to exclude the generation of the <c>Entity</c> class (<c>Xxx.cs</c>).
        /// </summary>
        [JsonProperty("excludeEntity", DefaultValueHandling = DefaultValueHandling.Ignore)]
        [PropertySchema("Exclude", Title = "The option to exclude the generation of the `Entity` class (`Xxx.cs`).", IsImportant = true, Options = new string[] { NoOption, YesOption })]
        public string? ExcludeEntity { get; set; }

        /// <summary>
        /// The option to exclude the generation of <b>all</b> <c>Operation</c> related code; excluding the <c>Entity</c> class.
        /// </summary>
        [JsonProperty("excludeAll", DefaultValueHandling = DefaultValueHandling.Ignore)]
        [PropertySchema("Exclude", Title = "The option to exclude the generation of all `Operation` related artefacts; excluding the `Entity` class.", IsImportant = true, Options = new string[] { NoOption, YesOption },
            Description = "Is a shorthand means for setting all of the other `Exclude*` properties (with the exception of `ExcludeEntity`) to `Yes`.")]
        public string? ExcludeAll { get; set; }

        /// <summary>
        /// The option to exclude the generation of the <c>Data</c> interface (<c>IXxxData.cs</c>).
        /// </summary>
        [JsonProperty("excludeIData", DefaultValueHandling = DefaultValueHandling.Ignore)]
        [PropertySchema("Exclude", Title = "The option to exclude the generation of the `Data` interface (`IXxxData.cs`).", Options = new string[] { NoOption, YesOption })]
        public string? ExcludeIData { get; set; }

        /// <summary>
        /// Gets or sets the option to exclude the generation of the <c>Data</c> class (<c>XxxData.cs</c>).
        /// </summary>
        [JsonProperty("excludeData", DefaultValueHandling = DefaultValueHandling.Ignore)]
        [PropertySchema("Exclude", Title = "The option to exclude the generation of the `Data` class (`XxxData.cs`).", Options = new string[] { NoOption, YesOption, "RequiresMapper" },
            Description = "Defaults to `No` indicating _not_ to exlude. A value of `Yes` indicates to exclude all output; alternatively, `RequiresMapper` indicates to at least output the corresponding `Mapper` class.")]
        public string? ExcludeData { get; set; }

        /// <summary>
        /// The option to exclude the generation of the <c>DataSvc</c> interface (<c>IXxxDataSvc.cs</c>).
        /// </summary>
        [JsonProperty("excludeIDataSvc", DefaultValueHandling = DefaultValueHandling.Ignore)]
        [PropertySchema("Exclude", Title = "The option to exclude the generation of the `DataSvc` interface (`IXxxDataSvc.cs`).", Options = new string[] { NoOption, YesOption })]
        public string? ExcludeIDataSvc { get; set; }

        /// <summary>
        /// The option to exclude the generation of the <c>DataSvc</c> class (<c>XxxDataSvc.cs</c>).
        /// </summary>
        [JsonProperty("excludeDataSvc", DefaultValueHandling = DefaultValueHandling.Ignore)]
        [PropertySchema("Exclude", Title = "The option to exclude the generation of the `DataSvc` class (`XxxDataSvc.cs`).", Options = new string[] { NoOption, YesOption })]
        public string? ExcludeDataSvc { get; set; }

        /// <summary>
        /// The option to exclude the generation of the <c>Manager</c> interface (<c>IXxxManager.cs</c>).
        /// </summary>
        [JsonProperty("excludeIManager", DefaultValueHandling = DefaultValueHandling.Ignore)]
        [PropertySchema("Exclude", Title = "The option to exclude the generation of the `Manager` interface (`IXxxManager.cs`).", Options = new string[] { NoOption, YesOption })]
        public string? ExcludeIManager { get; set; }

        /// <summary>
        /// The option to exclude the generation of the <c>Manager</c> class (<c>XxxManager.cs</c>).
        /// </summary>
        [JsonProperty("excludeManager", DefaultValueHandling = DefaultValueHandling.Ignore)]
        [PropertySchema("Exclude", Title = "The option to exclude the generation of the `Manager` class (`XxxManager.cs`).", Options = new string[] { NoOption, YesOption })]
        public string? ExcludeManager { get; set; }

        /// <summary>
        /// The option to exclude the generation of the WebAPI <c>Controller</c> class (<c>XxxController.cs</c>).
        /// </summary>
        [JsonProperty("excludeWebApi", DefaultValueHandling = DefaultValueHandling.Ignore)]
        [PropertySchema("Exclude", Title = "The option to exclude the generation of the WebAPI `Controller` class (`XxxController.cs`).", Options = new string[] { NoOption, YesOption })]
        public string? ExcludeWebApi { get; set; }

        /// <summary>
        /// The option to exclude the generation of the WebAPI <c>Agent</c> class (<c>XxxAgent.cs</c>).
        /// </summary>
        [JsonProperty("excludeWebApiAgent", DefaultValueHandling = DefaultValueHandling.Ignore)]
        [PropertySchema("Exclude", Title = "The option to exclude the generation of the WebAPI consuming `Agent` class (`XxxAgent.cs`).", Options = new string[] { NoOption, YesOption })]
        public string? ExcludeWebApiAgent { get; set; }

        /// <summary>
        /// The option to exclude the generation of the gRPC <c>Agent</c> class (<c>XxxAgent.cs</c>).
        /// </summary>
        [JsonProperty("excludeGrpcAgent", DefaultValueHandling = DefaultValueHandling.Ignore)]
        [PropertySchema("Exclude", Title = "The option to exclude the generation of the gRPC consuming `Agent` class (`XxxAgent.cs`).", Options = new string[] { NoOption, YesOption })]
        public string? ExcludeGrpcAgent { get; set; }

        #endregion

        #region Auth

        /// <summary>
        /// Gets or sets the role (permission) used by the <c>ExecutionContext.IsInRole(role)</c> for each <c>Operation</c>.
        /// </summary>
        [JsonProperty("authRole", DefaultValueHandling = DefaultValueHandling.Ignore)]
        [PropertySchema("Auth", Title = "The role (permission) used by the `ExecutionContext.IsInRole(role)` for each `Operation`.", IsImportant = true,
            Description = "Used where not overridden specifically for an `Operation`; i.e. acts as the default.")]
        public string? AuthRole { get; set; }

        #endregion

        #region Grpc

        /// <summary>
        /// Indicates whether gRPC support (more specifically service-side) is required for the Entity.
        /// </summary>
        [JsonProperty("grpc", DefaultValueHandling = DefaultValueHandling.Ignore)]
        [PropertySchema("gRPC", Title = "Indicates whether gRPC support (more specifically service-side) is required for the Entity.", IsImportant = true,
            Description = "gRPC support is an explicit opt-in model (see `CodeGeneration.Grpc` configuration); therefore, each corresponding `Property` and `Operation` will also need to be opted-in specifically.")]
        public bool? Grpc { get; set; }

        #endregion

        #region Collections

        /// <summary>
        /// Gets or sets the corresponding <see cref="PropertyConfig"/> collection.
        /// </summary>
        [JsonProperty("properties", DefaultValueHandling = DefaultValueHandling.Ignore)]
        [PropertyCollectionSchema("Collections", Title = "The corresponding `Property` collection.")]
        public List<PropertyConfig>? Properties { get; set; }

        #endregion

        /// <summary>
        /// Gets the list of private properties to be implemented (that are not inherited).
        /// </summary>
        public List<PropertyConfig>? PrivateProperties => Properties!.Where(x => (x.Inherited == null || !x.Inherited.Value) && (x.RefDataMapping == null || !x.RefDataMapping.Value)).ToList();

        /// <summary>
        /// Gets the list of core properties to be implemented (that are not inherited).
        /// </summary>
        public List<PropertyConfig>? CoreProperties => Properties!.Where(x => (x.Inherited == null || !x.Inherited.Value)).ToList();

        /// <summary>
        /// Gets the list of properties that form the unique key.
        /// </summary>
        public List<PropertyConfig>? UniqueKeyProperties => Properties!.Where(x => (x.UniqueKey.HasValue && x.UniqueKey.Value) && (x.Inherited == null || !x.Inherited.Value)).ToList();

        /// <summary>
        /// Gets the list of properties that are sub-entities.
        /// </summary>
        public List<PropertyConfig>? EntityProperties => Properties!.Where(x => (x.Inherited == null || !x.Inherited.Value) && x.IsEntity.HasValue && x.IsEntity.Value).ToList();

        /// <summary>
        /// Gets the list of properties that are to be used for database mapping.
        /// </summary>
        public List<PropertyConfig>? DatabaseMapperProperties => Properties!.Where(x => CompareNullOrValue(x.DatabaseIgnore, false) && x.Name != "ETag" && x.Name != "ChangeLog").ToList();

        /// <summary>
        /// Gets the list of properties that are to be used for entity framework mapping.
        /// </summary>
        public List<PropertyConfig>? EntityFrameworkMapperProperties => Properties!.Where(x => CompareNullOrValue(x.EntityFrameworkIgnore, false) && x.Name != "ETag" && x.Name != "ChangeLog").ToList();

        /// <summary>
        /// Gets the list of properties that are to be used for entity framework mapping.
        /// </summary>
        public List<PropertyConfig>? CosmosMapperProperties => Properties!.Where(x => CompareNullOrValue(x.CosmosIgnore, false) && x.Name != "ETag" && x.Name != "ChangeLog").ToList();

        /// <summary>
        /// Gets the list of properties that are to be used for entity framework mapping.
        /// </summary>
        public List<PropertyConfig>? ODataMapperProperties => Properties!.Where(x => CompareNullOrValue(x.ODataIgnore, false) && x.Name != "ETag" && x.Name != "ChangeLog").ToList();

        /// <summary>
        /// Gets the list of properties that are to be used for gRPC.
        /// </summary>
        public List<PropertyConfig>? GrpcProperties => Properties!.Where(x => x.GrpcFieldNo.HasValue && x.GrpcFieldNo.Value > 0).ToList();

        /// <summary>
        /// Gets or sets the corresponding <see cref="OperationConfig"/> collection.
        /// </summary>
        [JsonProperty("operations", DefaultValueHandling = DefaultValueHandling.Ignore)]
        [PropertyCollectionSchema("Collections", Title = "The corresponding `Operation` collection.")]
        public List<OperationConfig>? Operations { get; set; }

        /// <summary>
        /// Gets the IEntityManager <see cref="OperationConfig"/> collection.
        /// </summary>
        public List<OperationConfig>? IManagerOperations => Operations!.Where(x => IsNoOption(x.ExcludeIManager)).ToList();

        /// <summary>
        /// Gets the EntityManager <see cref="OperationConfig"/> collection.
        /// </summary>
        public List<OperationConfig>? ManagerOperations => Operations!.Where(x => IsNoOption(x.ExcludeManager)).ToList();

        /// <summary>
        /// Gets the EntityManager <see cref="OperationConfig"/> collection where the Manager is not custom.
        /// </summary>
        public List<OperationConfig>? ManagerAutoOperations => Operations!.Where(x => IsNoOption(x.ExcludeManager) && CompareNullOrValue(x.ManagerCustom, false)).ToList();

        /// <summary>
        /// Gets the IEntityDataSvc <see cref="OperationConfig"/> collection.
        /// </summary>
        public List<OperationConfig>? IDataSvcOperations => Operations!.Where(x => IsNoOption(x.ExcludeIDataSvc)).ToList();

        /// <summary>
        /// Gets the EntityDataSvc <see cref="OperationConfig"/> collection.
        /// </summary>
        public List<OperationConfig>? DataSvcOperations => Operations!.Where(x => IsNoOption(x.ExcludeDataSvc)).ToList();

        /// <summary>
        /// Gets the EntityDataSvc <see cref="OperationConfig"/> collection where the DataSvc is not custom.
        /// </summary>
        public List<OperationConfig>? DataSvcAutoOperations => Operations!.Where(x => IsNoOption(x.ExcludeDataSvc) && CompareNullOrValue(x.DataSvcCustom, false)).ToList();

        /// <summary>
        /// Gets the Manager constructor parameters.
        /// </summary>
        public List<ParameterConfig> ManagerCtorParameters { get; } = new List<ParameterConfig>();

        /// <summary>
        /// Gets the DataSvc constructor parameters.
        /// </summary>
        public List<ParameterConfig> DataSvcCtorParameters { get; } = new List<ParameterConfig>();

        /// <summary>
        /// Gets the IEntityData <see cref="OperationConfig"/> collection.
        /// </summary>
        public List<OperationConfig>? IDataOperations => Operations!.Where(x => IsNoOption(x.ExcludeIData)).ToList();

        /// <summary>
        /// Gets the IEntityData <see cref="OperationConfig"/> collection.
        /// </summary>
        public List<OperationConfig>? DataOperations => Operations!.Where(x => IsNoOption(x.ExcludeData)).ToList();

        /// <summary>
        /// Gets the Grpc <see cref="OperationConfig"/> collection.
        /// </summary>
        public List<OperationConfig>? GrpcOperations => Operations!.Where(x => CompareValue(x.Grpc, true) && !x.IsPatch).ToList();

        /// <summary>
        /// Gets the Data constructor parameters.
        /// </summary>
        public List<ParameterConfig> DataCtorParameters { get; } = new List<ParameterConfig>();

        /// <summary>
        /// Gets the EntityController <see cref="OperationConfig"/> collection.
        /// </summary>
        public List<OperationConfig>? WebApiOperations => Operations!.Where(x => IsNoOption(x.ExcludeWebApi)).ToList();

        /// <summary>
        /// Gets the EntityAgent <see cref="OperationConfig"/> collection.
        /// </summary>
        public List<OperationConfig>? WebApiAgentOperations => Operations!.Where(x => IsNoOption(x.ExcludeWebApiAgent)).ToList();

        /// <summary>
        /// Gets the WebApi Contructor parameters.
        /// </summary>
        public List<ParameterConfig> WebApiConstructorParameters { get; } = new List<ParameterConfig>();

        /// <summary>
        /// Gets or sets the corresponding <see cref="ConstConfig"/> collection.
        /// </summary>
        [JsonProperty("consts", DefaultValueHandling = DefaultValueHandling.Ignore)]
        [PropertyCollectionSchema("Collections", Title = "The corresponding `Consts` collection.")]
        public List<ConstConfig>? Consts { get; set; }

        /// <summary>
        /// Gets the formatted summary text.
        /// </summary>
        public string? SummaryText => ToComments($"Represents the {Text} entity.");

        /// <summary>
        /// Gets the entity name (accounts for <see cref="GenericWithT"/>).
        /// </summary>
        public string? EntityName => !GenericWithT.HasValue || !GenericWithT.Value ? Name : $"{Name}<T>";

        /// <summary>
        /// Gets the entity collection name (accounts for <see cref="GenericWithT"/>).
        /// </summary>
        public string? EntityCollectionName => !GenericWithT.HasValue || !GenericWithT.Value ? $"{Name}Collection" : $"{Name}Collection<T>";

        /// <summary>
        /// Gets the entity collection result name (accounts for <see cref="GenericWithT"/>).
        /// </summary>
        public string? EntityCollectionResultName => !GenericWithT.HasValue || !GenericWithT.Value ? $"{Name}CollectionResult" : $"{Name}CollectionResult<T>";

        /// <summary>
        /// Gets the <see cref="Name"/> formatted as see comments.
        /// </summary>
        public string? EntityNameSeeComments => IsYesOption(ExcludeEntity) ? $"<b>{Name}</b>" : ToSeeComments(Name);

        /// <summary>
        /// Gets or sets the computed entity inherits.
        /// </summary>
        public string? EntityInherits { get; set; }

        /// <summary>
        /// Gets or sets the computed model inherits.
        /// </summary>
        public string? ModelInherits { get; set; }

        /// <summary>
        /// Gets or sets the computed entity collection inherits.
        /// </summary>
        public string? EntityCollectionInherits { get; set; }

        /// <summary>
        /// Gets or sets the computed entity inherits.
        /// </summary>
        public string? EntityImplements { get; set; }

        /// <summary>
        /// Gets or sets the computed model inherits.
        /// </summary>
        public string? ModelImplements { get; set; }

        /// <summary>
        /// Indicates whether any of the operations use validators.
        /// </summary>
        public bool UsesValidators => Validator != null || Operations.Any(x => x.Validator != null || x.Parameters.Any(y => y.Validator != null));

        /// <summary>
        /// Indicates whether at least one operation needs a Manager.
        /// </summary>
        public bool RequiresManager => !(IsYesOption(ExcludeManager) && IsYesOption(ExcludeIManager));

        /// <summary>
        /// Indicates whether at least one operation needs a DataSvc.
        /// </summary>
        public bool RequiresDataSvc => !(IsYesOption(ExcludeDataSvc) && IsYesOption(ExcludeIDataSvc)) || Operations.Any(x => CompareNullOrValue(x.ManagerCustom, false));

        /// <summary>
        /// Indicates whether at least one operation needs a Data.
        /// </summary>
        public bool RequiresData => (CompareValue(ExcludeData, "None") && IsYesOption(ExcludeIData)) || Operations.Any(x => CompareNullOrValue(x.DataSvcCustom, false));

        /// <summary>
        /// Indicates whether any of the operations will raise an event. 
        /// </summary>
        public bool SupportsEvents => Operations.Any(x => x.Events.Count > 0);

        /// <summary>
        /// Indicates whether auto-implementing 'Database'.
        /// </summary>
        public bool UsesDatabase => AutoImplement == "Database" || Operations.Any(x => x.AutoImplement == "Database");

        /// <summary>
        /// Indicates whether auto-implementing 'EntityFramework'.
        /// </summary>
        public bool UsesEntityFramework => AutoImplement == "EntityFramework" || EntityFrameworkModel != null || Operations.Any(x => x.AutoImplement == "EntityFramework");

        /// <summary>
        /// Indicates whether auto-implementing 'Cosmos'.
        /// </summary>
        public bool UsesCosmos => AutoImplement == "Cosmos" || CosmosModel != null || Operations.Any(x => x.AutoImplement == "Cosmos");

        /// <summary>
        /// Indicates whether auto-implementing 'OData'.
        /// </summary>
        public bool UsesOData => AutoImplement == "OData" || ODataModel != null || Operations.Any(x => x.AutoImplement == "OData");

        /// <summary>
        /// Indicates whether the data extensions section is required.
        /// </summary>
        public bool DataExtensionsRequired => CompareValue(DataExtensions, true) || UsesCosmos || DataOperations.Any(x => x.Type == "GetColl");

        /// <summary>
        /// Gets the reference data qualified Entity name.
        /// </summary>
        public string RefDataQualifiedEntityCollectionName => RefDataQualifiedEntityName + "Collection";

        /// <summary>
        /// Gets the reference data qualified Entity name.
        /// </summary>
        public string RefDataQualifiedEntityName => string.IsNullOrEmpty(RefDataType) ? Name! : $"{(string.IsNullOrEmpty(Root?.RefDataNamespace) ? "RefDataBusNamesapce" : "RefDataNamespace")}.{Name}";

        /// <summary>
        /// <inheritdoc/>
        /// </summary>
        protected override void Prepare()
        {
            CheckKeyHasValue(Name);
            CheckOptionsProperties();
            Text = ToComments(DefaultWhereNull(Text, () => StringConversion.ToSentenceCase(Name)));
            FileName = DefaultWhereNull(FileName, () => Name);
            EntityScope = DefaultWhereNull(EntityScope, () => "Common");
            PrivateName = DefaultWhereNull(PrivateName, () => StringConversion.ToPrivateCase(Name));
            ArgumentName = DefaultWhereNull(ArgumentName, () => StringConversion.ToCamelCase(Name));
            ConstType = DefaultWhereNull(ConstType, () => "string");
            RefDataText = DefaultWhereNull(RefDataText, () => Parent!.RefDataText);
            RefDataSortOrder = DefaultWhereNull(RefDataSortOrder, () => "SortOrder");
            ImplementsAutoInfer = DefaultWhereNull(ImplementsAutoInfer, () => true);
            JsonSerializer = DefaultWhereNull(JsonSerializer, () => Parent!.JsonSerializer);
            MapperAddStandardProperties = DefaultWhereNull(MapperAddStandardProperties, () => true);
            AutoImplement = DefaultWhereNull(AutoImplement, () => "None");
            DataConstructor = DefaultWhereNull(DataConstructor, () => "Public");
            DatabaseName = InterfaceiseName(DefaultWhereNull(DatabaseName, () => Parent!.DatabaseName));
            DatabaseSchema = DefaultWhereNull(DatabaseSchema, () => "dbo");
            EntityFrameworkName = InterfaceiseName(DefaultWhereNull(EntityFrameworkName, () => Parent!.EntityFrameworkName));
            CosmosName = InterfaceiseName(DefaultWhereNull(CosmosName, () => Parent!.CosmosName));
            CosmosPartitionKey = DefaultWhereNull(CosmosPartitionKey, () => "PartitionKey.None");
            ODataName = InterfaceiseName(DefaultWhereNull(ODataName, () => Parent!.ODataName));
            DataSvcCaching = DefaultWhereNull(DataSvcCaching, () => true);
            DataSvcConstructor = DefaultWhereNull(DataSvcConstructor, () => "Public");
            EventPublish = DefaultWhereNull(EventPublish, () => Parent!.EventPublish);
            ManagerConstructor = DefaultWhereNull(ManagerConstructor, () => "Public");
            WebApiAuthorize = DefaultWhereNull(WebApiAuthorize, () => Parent!.WebApiAuthorize);
            WebApiConstructor = DefaultWhereNull(WebApiConstructor, () => "Public");
            ExcludeEntity = DefaultWhereNull(ExcludeEntity, () => NoOption);
            ExcludeIData = DefaultWhereNull(ExcludeIData, () => CompareValue(ExcludeAll, YesOption) ? YesOption : NoOption);
            ExcludeData = DefaultWhereNull(ExcludeData, () => CompareValue(ExcludeAll, YesOption) ? YesOption : NoOption);
            ExcludeIDataSvc = DefaultWhereNull(ExcludeIDataSvc, () => CompareValue(ExcludeAll, YesOption) ? YesOption : NoOption);
            ExcludeDataSvc = DefaultWhereNull(ExcludeDataSvc, () => CompareValue(ExcludeAll, YesOption) ? YesOption : NoOption);
            ExcludeIManager = DefaultWhereNull(ExcludeIManager, () => CompareValue(ExcludeAll, YesOption) ? YesOption : NoOption);
            ExcludeManager = DefaultWhereNull(ExcludeManager, () => CompareValue(ExcludeAll, YesOption) ? YesOption : NoOption);
            ExcludeWebApi = DefaultWhereNull(ExcludeWebApi, () => CompareValue(ExcludeAll, YesOption) ? YesOption : NoOption);
            ExcludeWebApiAgent = DefaultWhereNull(ExcludeWebApiAgent, () => CompareValue(ExcludeAll, YesOption) ? YesOption : NoOption);
            ExcludeGrpcAgent = DefaultWhereNull(ExcludeGrpcAgent, () => CompareValue(ExcludeAll, YesOption) ? YesOption : NoOption);

            InferInherits();
            PrepareConsts();
            PrepareProperties();
            PrepareOperations();
            InferImplements();
            PrepareConstructors();
        }

        /// <summary>
        /// Interface-ise the name; i.e. prefix with an 'I'.
        /// </summary>
        private static string? InterfaceiseName(string? name) => string.IsNullOrEmpty(name) || (name.StartsWith("I", StringComparison.Ordinal) && name.Length >= 2 && char.IsUpper(name[1])) ? name : "I" + name;

        /// <summary>
        /// Infers the <see cref="Inherits"/>, <see cref="CollectionInherits"/> and <see cref="CollectionResultInherits"/> values.
        /// </summary>
        private void InferInherits()
        {
            EntityInherits = Inherits;
            EntityInherits = DefaultWhereNull(EntityInherits, () => RefDataType switch
            {
                "int" => "ReferenceDataBaseInt",
                "Guid" => "ReferenceDataBaseGuid",
                _ => CompareNullOrValue(OmitEntityBase, false) ? "EntityBase" : null
            });

            ModelInherits = RefDataType switch
            {
                "int" => "ReferenceDataBaseInt",
                "Guid" => "ReferenceDataBaseGuid",
                _ => null
            };

            EntityCollectionInherits = CollectionInherits;
            EntityCollectionInherits = DefaultWhereNull(EntityCollectionInherits, () =>
            {
                if (RefDataType == null)
                    return CompareValue(CollectionKeyed, true) ? $"EntityBaseKeyedCollection<UniqueKey, {EntityName}>" : $"EntityBaseCollection<{EntityName}>";
                else
                    return $"ReferenceDataCollectionBase<{EntityName}>";
            });

            CollectionInherits = DefaultWhereNull(CollectionInherits, () => $"List<{EntityName}>");
            CollectionResultInherits = DefaultWhereNull(CollectionResultInherits, () => $"EntityCollectionResult<{EntityCollectionName}, {EntityName}>");
        }

        /// <summary>
        /// Prepares the constants.
        /// </summary>
        private void PrepareConsts()
        {
            if (Consts == null)
                Consts = new List<ConstConfig>();

            foreach (var constant in Consts)
            {
                constant.Prepare(Root!, this);
            }
        }

        /// <summary>
        /// Prepares the properties.
        /// </summary>
        private void PrepareProperties()
        {
            if (Properties == null)
                Properties = new List<PropertyConfig>();

            if (RefDataType != null)
            {
                var i = 0;
                AddInheritedProperty("Id", ref i, () => new PropertyConfig { Text = $"{{{{{Name}}}}} identifier", Type = RefDataType, UniqueKey = true, DataAutoGenerated = true, DataName = $"{Name}Id" });
                AddInheritedProperty("Code", ref i, () => new PropertyConfig { Type = "string" });
                AddInheritedProperty("Text", ref i, () => new PropertyConfig { Type = "string" });
                AddInheritedProperty("IsActive", ref i, () => new PropertyConfig { Type = "bool" });
                AddInheritedProperty("SortOrder", ref i, () => new PropertyConfig { Type = "int" });
                AddInheritedProperty("ETag", ref i, () => new PropertyConfig { Type = "string" });
                AddInheritedProperty("ChangeLog", ref i, () => new PropertyConfig { Type = "ChangeLog" });
            }

            foreach (var property in Properties)
            {
                property.Prepare(Root!, this);
            }
        }

        /// <summary>
        /// Adds the named (inherited) property if it does not already exist.
        /// </summary>
        private void AddInheritedProperty(string name, ref int index, Func<PropertyConfig> func)
        {
            if (Properties.Any(x => x.Name == name))
                return;

            var p = func();
            p.Name = name;
            p.Inherited = true;
            Properties!.Insert(index++, p);
        }

        /// <summary>
        /// Prepares the Operations.
        /// </summary>
        private void PrepareOperations()
        {
            if (Operations == null)
                Operations = new List<OperationConfig>();

            // Add in selected operations where applicable (in reverse order in which output).
            if (CompareValue(Delete, true) && !Operations.Any(x => x.Name == "Delete"))
                Operations.Insert(0, new OperationConfig { Name = "Delete", Type = "Delete", UniqueKey = true });

            if (CompareValue(Patch, true) && !Operations.Any(x => x.Name == "Patch"))
                Operations.Insert(0, new OperationConfig { Name = "Patch", Type = "Patch", UniqueKey = true });

            if (CompareValue(Update, true) && !Operations.Any(x => x.Name == "Update"))
                Operations.Insert(0, new OperationConfig { Name = "Update", Type = "Update", UniqueKey = true });

            if (CompareValue(Create, true) && !Operations.Any(x => x.Name == "Create"))
                Operations.Insert(0, new OperationConfig { Name = "Create", Type = "Create", UniqueKey = false, WebApiRoute = "" });

            if (CompareValue(Get, true) && !Operations.Any(x => x.Name == "Get"))
                Operations.Insert(0, new OperationConfig { Name = "Get", Type = "Get", UniqueKey = true });

            if (CompareValue(GetAll, true) && !Operations.Any(x => x.Name == "GetAll"))
                Operations.Insert(0, new OperationConfig { Name = "GetAll", Type = "GetColl", UniqueKey = false, WebApiRoute = "" });

            // Prepare each operations.
            foreach (var operation in Operations)
            {
                operation.Prepare(Root!, this);
            }
        }

        /// <summary>
        /// Infer the implements from the properties configured.
        /// </summary>
        private void InferImplements()
        {
            if (ImplementsAutoInfer.HasValue && !ImplementsAutoInfer.Value)
                return;

            var implements = new List<string>();
            var modelImplements = new List<string>();

            if (Implements != null)
            {
                foreach (var str in Implements!.Split(",", StringSplitOptions.RemoveEmptyEntries))
                {
                    var txt = str?.Trim();
                    if (!string.IsNullOrEmpty(txt))
                        implements.Add(txt!);
                }
            }

            var i = 0;
            var id = Properties.FirstOrDefault(x => x.Name == "Id" && CompareNullOrValue(x.Inherited, false));
            if (id != null)
            {
                var iid = id.Type switch
                {
                    "Guid" => "IGuidIdentifier",
                    "int" => "IIntIdentifier",
                    "string" => "IStringIdentifier",
                    _ => "IIdentifier",
                };

                implements.Insert(i, iid);
                modelImplements.Insert(i++, iid);
            }

            if (Properties.Any(x => x.Name == "ETag" && x.Type == "string" && CompareNullOrValue(x.Inherited, false)))
            {
                implements.Insert(i, "IETag");
                modelImplements.Insert(i++, "IETag");
            }

            if (Properties.Any(x => x.Name == "ChangeLog" && x.Type == "ChangeLog" && CompareNullOrValue(x.Inherited, false)))
            {
                implements.Insert(i, "IChangeLog");
                modelImplements.Insert(i++, "IChangeLog");
            }

            //Implements = implements.Count == 0 ? null : string.Join(", ", implements.ToArray());

            if (RefDataType == null)
                implements.Add($"IEquatable<{EntityName}>");

            EntityImplements = implements.Count == 0 ? null : string.Join(", ", implements.GroupBy(x => x).Select(y => y.First()).ToArray());
            ModelImplements = modelImplements.Count == 0 ? null : string.Join(", ", modelImplements.GroupBy(x => x).Select(y => y.First()).ToArray());
        }

        /// <summary>
        /// Prepare the constructors.
        /// </summary>
        private void PrepareConstructors()
        {
<<<<<<< HEAD
            // DataSvc constructors.
            var oc = new OperationConfig { Name = "<internal>" };
=======
            var oc = new OperationConfig();
>>>>>>> e1776d83
            oc.Prepare(Root!, this);

            // Manager constructors.
            if (RequiresDataSvc)
                ManagerCtorParameters.Add(new ParameterConfig { Name = "DataService", Type = $"I{Name}DataSvc", Text = $"{{{{I{Name}DataSvc}}}}" });

            foreach (var o in Operations!)
            {
                foreach (var p in o.Parameters!.Where(x => x.Validator != null))
                {
                    var pc = new ParameterConfig { Name = p.Validator, Type = p.IValidator, Text = $"{{{{{p.IValidator}}}}}" };
                    if (!ManagerCtorParameters.Any(x => x.Name == pc.Name))
                        ManagerCtorParameters.Add(pc);
                }
            }

            AddConfiguredParameters(ManagerConstructorParameters, ManagerCtorParameters);
            foreach (var ctor in ManagerCtorParameters)
            {
                ctor.Prepare(Root!, oc);
            }

            // DataSvc constructors.
            if (RequiresData)
                DataSvcCtorParameters.Add(new ParameterConfig { Name = "Data", Type = $"I{Name}Data", Text = $"{{{{I{Name}Data}}}}" });

            if (SupportsEvents)
                DataSvcCtorParameters.Add(new ParameterConfig { Name = "EvtPub", Type = $"IEventPublisher", Text = "{{IEventPublisher}}" });

            if (CompareValue(DataSvcCaching, true) && Operations.Any(x => x.SupportsCaching))
                DataSvcCtorParameters.Add(new ParameterConfig { Name = "Cache", Type = "IRequestCache", Text = "{{IRequestCache}}" });
            else 
                DataSvcCaching = false;

            AddConfiguredParameters(DataSvcConstructorParameters, DataSvcCtorParameters);
            foreach (var ctor in DataSvcCtorParameters)
            {
                ctor.Prepare(Root!, oc);
            }

            // Data constructors.
            if (UsesDatabase)
                DataCtorParameters.Add(new ParameterConfig { Name = "Db", Type = DatabaseName, Text = $"{{{{{DatabaseName}}}}}" });

            if (UsesEntityFramework)
                DataCtorParameters.Add(new ParameterConfig { Name = "Ef", Type = EntityFrameworkName, Text = $"{{{{{EntityFrameworkName}}}}}" });

            if (UsesCosmos)
                DataCtorParameters.Add(new ParameterConfig { Name = "Cosmos", Type = CosmosName, Text = $"{{{{{CosmosName}}}}}" });

            if (UsesOData)
                DataCtorParameters.Add(new ParameterConfig { Name = "OData", Type = ODataName, Text = $"{{{{{ODataName}}}}}" });

            AddConfiguredParameters(DataConstructorParameters, DataCtorParameters);
            foreach (var ctor in DataCtorParameters)
            {
                ctor.Prepare(Root!, oc);
            }

            // WebAPI contstructors.
            if (RequiresManager)
                WebApiConstructorParameters.Insert(0, new ParameterConfig { Name = "Manager", Type = $"I{Name}Manager", Text = $"{{{{I{Name}Manager}}}}" });

            foreach (var ctor in WebApiConstructorParameters)
            {
                ctor.Prepare(Root!, oc);
            }
        }

        /// <summary>
        /// Add configured list to the parameters.
        /// </summary>
        private static void AddConfiguredParameters(List<string>? configList, List<ParameterConfig> paramList)
        {
            if (configList == null)
                return;

            foreach (var p in configList)
            {
                var parts = p.Split("^", StringSplitOptions.RemoveEmptyEntries);
                if (parts.Length == 0)
                    continue;

                var pc = new ParameterConfig { Type = parts[0], Text = $"{{{{{parts[0]}}}}}" };
                if (parts.Length == 1)
                {
                    pc.Name = parts[0].Replace("<", "", StringComparison.InvariantCulture).Replace(">", "", StringComparison.InvariantCulture);
                    if (pc.Name == "I" && pc.Name.Length > 1 && char.IsUpper(pc.Name[1]))
                        pc.Name = pc.Name[1..];
                }
                else
                    pc.Name = StringConversion.ToPascalCase(parts[1]);

                if (!paramList.Any(x => x.Name == pc.Name))
                    paramList.Add(pc);
            }
        }
    }
}<|MERGE_RESOLUTION|>--- conflicted
+++ resolved
@@ -1255,12 +1255,8 @@
         /// </summary>
         private void PrepareConstructors()
         {
-<<<<<<< HEAD
             // DataSvc constructors.
             var oc = new OperationConfig { Name = "<internal>" };
-=======
-            var oc = new OperationConfig();
->>>>>>> e1776d83
             oc.Prepare(Root!, this);
 
             // Manager constructors.
