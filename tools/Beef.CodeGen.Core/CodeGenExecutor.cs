--- conflicted
+++ resolved
@@ -179,15 +179,11 @@
                     await gen.GenerateAsync(xmlTemplate).ConfigureAwait(false);
 
                     // Provide statistics.
-<<<<<<< HEAD
                     _args.Logger.LogInformation("   [Files: Unchanged = {0}, Updated = {1}, Created = {2}]", NotChangedCount, UpdatedCount, CreatedCount);
-=======
-                    Logger.Default.Info("   [Files: Unchanged = {0}, Updated = {1}, Created = {2}]", NotChangedCount, UpdatedCount, CreatedCount);
 
                     // Keep track of overall counts.
                     overallCreatedCount += CreatedCount;
                     overallUpdatedCount += UpdatedCount;
->>>>>>> f013fb9c
                 }
             }
             catch (CodeGenException gcex)
