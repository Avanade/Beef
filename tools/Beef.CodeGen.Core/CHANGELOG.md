﻿# Change log

Represents the **NuGet** versions.

<<<<<<< HEAD
## v3.1.9
- *Enhancement:* Added `Property.WebApiQueryStringConverter` attribute to enable 'Type' to 'string' conversion for writing to and parsing from the query string.
- *Enhancement:* Shortcut added where the `Type` attribute for the `Property` element starts with `RefDataNamespace.` (e.g. `Type="RefDataNamespace.Gender"`) and the corresponding `RefDataType` attribute is not specified it will default to `string`.
- *Enhancement:* Shortcut added where the `DataConverter` attribute for the `Property` element ends with `{T}` (e.g. `DataConverter="ReferenceDataNullableGuidIdConverter{T}"`) and the corresponding `IsDataConverterGeneric` attribute is not specified the `{T}` will be removed and the `IsDataConverterGeneric` will default to `true`.
- *Enhancement:* Added `Operation.AuthRole` and `Entity.AuthRole` attributes to enable `ExecutionContext.IsInRole(role)` checking.
=======
## v3.1.10
- *Fixed:* Fix to include the `Beef` namespace for the `ReferenceDataProvider.PrefetchAsync` capability.

## v3.1.9
- *Fixed:* Fix for `ReferenceDataProvider.PrefetchAsync` to leverage the new `ExecutionContext.FlowSuppression`.
>>>>>>> 748f2fb7

## v3.1.8
- *Fixed:* Fix for `EntityData` code generation; `DataName` was not always being output where using `Database`.
- *Enhancement:* Added `Config.EventActionFormat` to control the formatting of the event action text.

## v3.1.7
- *Fixed:* Fix for `EntityDataSvc` code generation; internal caching was being accidently skipped for custom operation types.

## v3.1.6
- *Enhancement:* Added code-generation templates and configuration for gRPC support.

## v3.1.5
- *Fixed:* A null reference would occur where using a custom operation type and the resulting value is `null`. Code generation has been amended to support nullable return types (e.g. `Person?`) to allow.

## v3.1.4
- *Enhanced:* Added `IEquatable<T>` implementation to the entity code generation. Enables support for full property, sub entity and collection equality `Equals` checking and `GetHashCode` calculation.

## v3.1.3
- *Enhancement:* Code generation enhanced to support new approach to OData.
- *Enhancement:* New `Entity.JsonSerializer` attribute added to control the entity/property serializer used. Currently supports `None` or `Newtonsoft`.

## v3.1.2
- *Fixed:* `ReferenceDataData` code generation for Cosmos DB was generating invalid code where the entity had addtional properties which has been corrected.
- *Fixed:* `ReferenceDataServiceAgent` and `ReferenceDataAgent` code generation where a `RefDataNamespace` is defined.
- *Enhancement:* Updated all dependent NuGet packages to their latest respective version.

## v3.1.1
- *Upgrade:* Upgraded the project to .NET Standard 2.1 (compatible with .NET Core 3.1).
- *Enhancement:* Tool updated to execute asynchoronously. Both `CodeGenConsole` and `CodeGenConsoleWrapper` have breaking change; `Run` has been removed, replaced with `RunAsync`.
- *Enhancement:* The templates where database access is performed have been updated to leverage the new asynchronous methods. All previous synchronous access has been removed.
- *Enhancement:* All C# templates (e.g. `Entity_cs.xml`) have been updated to support nullable reference types (https://devblogs.microsoft.com/dotnet/embracing-nullable-reference-types/).
- *Enhancement:* The entity code-generation (`Entity_cs.xml`) will output all reference types as nullable unless overridden explicitly for a `Property` element using `Nullable="true|false"`.

## v2.1.29
- *Fixed:* Code-gen of corresponding reference data text (`xxxText`) was being incorrectly output where the property supported multiple values (`RefDataList="true"`).

## v2.1.28
- *Fixed:* Code-gen of the data access for `Cosmos` will default the `CosmosEntity` attribute where not specified.
- *Fixed:* Code-gen for a custom `DataSvc` was incorrectly outputting an `OnAfterAsync` method invocation; see https://github.com/Avanade/Beef/issues/15.

## v2.1.27
- *Enhancement:* Sprinkled `Task.ConfigureAwait(false)` as per https://devblogs.microsoft.com/dotnet/configureawait-faq/. Templates also updated to ensure code-generated output complies. 

## v2.1.26
- *Fixed:* `ISNULL` for `IsDeleted` in OrgUnit permission check for Get and Update stored procedures.

## v2.1.25
- *Fixed:* Reference Data Controller code-gen now uses `StringComparison.InvariantCultureIgnoreCase` for the string comparison.
- *Fixed:* Entity Framework model code-gen uses property expressions versus property names as strings. 
- *Fixed:* Introduced FxCop Analysis to `Beef.CodeGen.Core`; this version represents the remediation based on the results.

## v2.1.24
- *Fixed:* Manager code-gen output fixed where `OperationType="GetColl"` and `ManagerCustom="true"`; a comma is now placed between the parameters correctly.

## v2.1.23
- *Fixed:* Entity code-gen updated to override AcceptChanges and TrackChanges to support change tracking through the entity object graph. There are required changes within `Beef.Core` to enable.

## v2.1.22
- *Added:* Code-gen of the data access for `Cosmos` adds a new method `_onDataArgsCreate` that is invoked each time a `CosmosDbArgs` is created.

## v2.1.21
- *Added:* Code-gen attribute `RefDataText=true|false` has been added to `Config`, `Entity` and `Property` elements. Where set to true for a reference data value a corresponding property `xxxText` will be created. This will only be populated during serialization when `ExecutionContext.IsRefDataTextSerializationEnabled` is set to `true`.
- *Fixed:* Optimised the reference data `Controller` code-gen including corresponding `ETag` value.

## v2.1.20
- *Fixed:* Incorrect end-point generated for Reference Data Service Agent.

## v2.1.19
- *Fixed:* Consolidated the `/ref` and `/ref/codes` endpoints into `/ref`. Supports list of names as per previous, as well as the new specified entity+code, within the query string.

## v2.1.18
- *Added:* Reference data updated to support multiple run-time providers, versus the previous single only. A new `IReferenceDataProvider` enables a provider to be created. The underlying code-gen templates have been updated to enable.
- *Fixed:* Code-gen for the database where `IsDeleted` is used will perform `ISNULL(IsDeleted, 0) = 0` to check for null or zero as not-deleted.

## v2.1.17
- *Fixed:* Optimisations made to the entity code generation for reference data so that internal operations use the property serialization identifier (SID); otherwise, was resulting in unecessary reference data loads.

## v2.1.16
- *Fixed:* Database merge statements updated to include `AND EXISTS (...)` for a `WHEN MATCHED` to avoid updates where column data has not changed.

## v2.1.15
- *Fixed:* Code-gen `Entity.DataCosmosMapperInheritsFrom` not generating correctly.

## v2.1.14
- *Fixed:* Code-gen `Entity.DataCosmosValueContainer` not generating correctly. Added support for `Operation.DataCosmosValueContainer` to override.
- *Fixed:* Code-gen for the private `Data` variables are now `readonly` as they are only intended for update within the constructor. Will remove corresponding compiler warnings.

## v2.1.13
- *Fixed:* Code-gen of `Entity.cs` outputs incorrect `using` statement when `EntityScope="Business"` is used.

## v2.1.12
- *Added:* New `DataModel` code generation support has been added to enable the specification and generation of back-end only data model entities.

## v2.1.11
- *Fixed:* The `Entity.DatabaseName`, `Entity.EntityFrameworkName`, `Entity.CosmosName` are now being honoured when generating for reference data.
- *Enhancement:* A new `Entity.OmitEntityBase` attribute is now supported in the code-generation to omit the output of the `EntityBase` inherited capabilities.

## v2.1.10
- *Enhancment:* Cosmos code-generation enhancements to support changes to `CosmosDb` implementation.

## v2.1.9
- *Enhancment:* Additional code-generation enhancements to support the auto-implements of Cosmos DB data access.

## v2.1.8
- *Enhancement:* An invocation with an `If-Match` will override the value where it implements `IEtag` as this should take precedence over the value inside of the value itself via `WebApiActionBase.Value`. Code-gen has updated to take advantage of this; next gen will introduce usage within `XxxApiController` classes.

## v2.1.7
- *Enhancement:* `ReferenceDataData_cs.xml` template updated to support `AutoImplement="EntityFramework"` to simplify the loading of reference data items where using Entity Framework. 

## v2.1.6
- *Enhancement:* Added `WithHints` to stored procedure configuration to output `WITH(value)` table [hint](https://docs.microsoft.com/en-us/sql/t-sql/queries/hints-transact-sql-table).
- *Enhancement:* Added support to generate data logic access using *Cosmos* DB. This follows the same pattern as *Database*, *OData* and *EntityFramework*. 
- *Fixed:* `IEntityData` code-gen did not correctly output the value type.
- *Enhancement:* Added code-gen support for snake_case and kebab-case.

## v2.1.5
- *Fixed:* `InvokerBase` was non functioning as a generic class; reimplemented. Invoker invocation code generation updated accordingly.

## v2.1.4
- *Fixed:* FromBody not applied to `ServiceAgent` code generation.

## v2.1.3
- *Fixed:* `CodeGenConsoleWrapper` was supporting database generation by default.

## v2.1.2
- *Fixed:* Inconsistent version numbers.

## v2.1.1
- *New:* Initial publish to GitHub.<|MERGE_RESOLUTION|>--- conflicted
+++ resolved
@@ -2,19 +2,17 @@
 
 Represents the **NuGet** versions.
 
-<<<<<<< HEAD
-## v3.1.9
-- *Enhancement:* Added `Property.WebApiQueryStringConverter` attribute to enable 'Type' to 'string' conversion for writing to and parsing from the query string.
+## v3.1.11
+- *Enhancement:* Added `Property.WebApiQueryStringConverter` attribute to enable `Type` to `string` conversion for writing to and parsing from the query string.
 - *Enhancement:* Shortcut added where the `Type` attribute for the `Property` element starts with `RefDataNamespace.` (e.g. `Type="RefDataNamespace.Gender"`) and the corresponding `RefDataType` attribute is not specified it will default to `string`.
 - *Enhancement:* Shortcut added where the `DataConverter` attribute for the `Property` element ends with `{T}` (e.g. `DataConverter="ReferenceDataNullableGuidIdConverter{T}"`) and the corresponding `IsDataConverterGeneric` attribute is not specified the `{T}` will be removed and the `IsDataConverterGeneric` will default to `true`.
 - *Enhancement:* Added `Operation.AuthRole` and `Entity.AuthRole` attributes to enable `ExecutionContext.IsInRole(role)` checking.
-=======
+
 ## v3.1.10
 - *Fixed:* Fix to include the `Beef` namespace for the `ReferenceDataProvider.PrefetchAsync` capability.
 
 ## v3.1.9
 - *Fixed:* Fix for `ReferenceDataProvider.PrefetchAsync` to leverage the new `ExecutionContext.FlowSuppression`.
->>>>>>> 748f2fb7
 
 ## v3.1.8
 - *Fixed:* Fix for `EntityData` code generation; `DataName` was not always being output where using `Database`.
