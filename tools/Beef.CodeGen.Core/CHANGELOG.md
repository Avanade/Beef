--- conflicted
+++ resolved
@@ -2,14 +2,13 @@
 
 Represents the **NuGet** versions.
 
+## v3.1.3
+- *Enhancement:* Added code-generation templates and configuration for gRPC support.
+
 ## v3.1.2
-<<<<<<< HEAD
-- *Enhancement:* Added code-generation templates and configuration for gRPC support.
-=======
 - *Fixed:* `ReferenceDataData` code generation for Cosmos DB was generating invalid code where the entity had addtional properties which has been corrected.
 - *Fixed:* `ReferenceDataServiceAgent` and `ReferenceDataAgent` code generation where a `RefDataNamespace` is defined.
 - *Enhancement:* Updated all dependent NuGet packages to their latest respective version.
->>>>>>> 2b802851
 
 ## v3.1.1
 - *Upgrade:* Upgraded the project to .NET Standard 2.1 (compatible with .NET Core 3.1).
