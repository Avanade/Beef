--- conflicted
+++ resolved
@@ -5,10 +5,6 @@
 ## v3.1.16
 - *Enhancement:* Generate a new `ModelBuilderExtensions.AddGeneratedModels` to simplify the adding of the generated models to the `ModelBuilder` (Entity Framework).
 
-<<<<<<< HEAD
-
-=======
->>>>>>> af0c87fa
 ## v3.1.15
 - *Fixed*: Code-gen templates updated to correct additional warnings identified by FxCop. Where no direct fix, or by intention, these have been explicitly ignored.
 
