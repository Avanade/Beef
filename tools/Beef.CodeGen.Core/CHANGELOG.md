--- conflicted
+++ resolved
@@ -3,13 +3,12 @@
 Represents the **NuGet** versions.
 
 ## v4.1.5
-<<<<<<< HEAD
 - *Enhancement:* The last stage of the custom code-gen capability retirement; now completely replaced by [`Handlebars.Net`](https://github.com/rexm/Handlebars.Net) as the code-generation engine. The _database_ related code-generation has been ported. The existing engine has been retired (removed).
 - *Enhancement:* The _Entity_ and _Database_ related XML schemas are now generated from the internal configuration model; these have been re-gen'd.
 - *Enhancement:* New [`database.beef.json`](./Schema/database.beef.json) and [`entity.beef.json`](./Schema/entity.beef.json) JSON schemas are now also generated from the internal configuration model to support alternate JSON and YAML configurations - to be introduced in a later release. These will be added to the [JSON Schema Store](https://www.schemastore.org/json/) to enable editor support (validation and intellisense) prior to introduction proper.
-=======
+
+## v4.1.5
 - *Fixed:* Issue 74 also resolved for Reference Data code-generation.
->>>>>>> 9f535bac
 
 ## v4.1.4
 - *Fixed*: Issue [74](https://github.com/Avanade/Beef/issues/74) fixed. There was an additional issue where the value was set to `false` it in turn resulted in `Authorize` versus `AllowAnonymous` which has been corrected.
