﻿# Change log

Represents the **NuGet** versions.

## v4.1.8
<<<<<<< HEAD
- *Enhancement:* The last stage of the custom code-gen capability retirement; now completely replaced by [`Handlebars.Net`](https://github.com/rexm/Handlebars.Net) as the code-generation engine. The _database_ related code-generation has been ported. The existing engine has been retired (removed).
- *Enhancement:* The _Entity_ and _Database_ related XML schemas are now generated from the internal configuration model; these have been re-gen'd.
- *Enhancement:* New [`database.beef.json`](./Schema/database.beef.json) and [`entity.beef.json`](./Schema/entity.beef.json) JSON schemas are now also generated from the internal configuration model to support alternate JSON and YAML configurations - to be introduced in a later release. These will be added to the [JSON Schema Store](https://www.schemastore.org/json/) to enable editor support (validation and intellisense) prior to introduction proper.
=======
- *Fixed:* Issue [85](https://github.com/Avanade/Beef/issues/85) fixed. Additional challenge identified with HTML encoding for generated code output. The `TextEncoding` for _Handlebars_ is now set to `null` so no encoding should now occur. This will fix this particular issue and others that have not been explicitly formatted using `{{{xxx}}}`.
>>>>>>> 9934c32f

## v4.1.7
- *Fixed:* Issue [80](https://github.com/Avanade/Beef/issues/80) fixed. Was generating incomplete `GetHashCode()` where no properties specified.
- *Fixed:* Issue [81](https://github.com/Avanade/Beef/issues/81) fixed. Was generating incorrect (non-compiling) code where `DataSvcCaching="false"`. 

## v4.1.6
- *Fixed:* Issue [79](https://github.com/Avanade/Beef/issues/79) fixed. Integrated suggested Pull Request [78](https://github.com/Avanade/Beef/pull/78) with minor rollback of default logic. Removed the HTML escaping for the generated C# generic types.

## v4.1.5
- *Fixed:* Issue 74 also resolved for Reference Data code-generation.

## v4.1.4
- *Fixed*: Issue [74](https://github.com/Avanade/Beef/issues/74) fixed. There was an additional issue where the value was set to `false` it in turn resulted in `Authorize` versus `AllowAnonymous` which has been corrected.

## v4.1.3
- *Fixed*: Issue [74](https://github.com/Avanade/Beef/issues/74) fixed. `WebApiAuthorize` attribute was honouring previous override sideeffect. Changed attribute configuration from a `bool` to a `string`. Code-gen will output the supplied value as-is. XML boolean values are automatically converted. _Note:_ the XML Schema and corresponding documentation have not been updated; this will occur during a future release.

## v4.1.2
- *Enhancement:* The first stage of the custom code-gen capability retirement; to be replaced by [`Handlebars.Net`](https://github.com/rexm/Handlebars.Net) as the code-generation engine. All the _entity_ and _reference date_ related code-generation templates (and related) have been ported. The _database_ related code-generation is still using the legacy custom.
- *Enhancement:* The `CodeGen` namespace from `Beef.Core` has been moved relocated. A new `StringConversion` now provides access to the existing string conversion functions (e.g. `ToSentenceCase`).
- *Fixed:* Issue [71](https://github.com/Avanade/Beef/issues/71) has been resolved. A runtime error will now correctly result in a return code of `-1`.

## v4.1.1
- *Enhancement:* Introduction of Dependency Injection support.

## v3.1.20
- *Fixed*: Issue [66](https://github.com/Avanade/Beef/issues/66) fixed. Changed the path separator to be `/` so that is compatible on Windows and Linux. By using `/` this matches the `Path.AltDirectorySeparatorChar`(https://docs.microsoft.com/en-us/dotnet/api/system.io.path.altdirectoryseparatorchar) for Windows and `Path.DirectorySeparatorChar`(https://docs.microsoft.com/en-us/dotnet/api/system.io.path.directoryseparatorchar) for Linux, making it universally compatible.

## v3.1.19
- *Enhancment:* Request [62](https://github.com/Avanade/Beef/issues/62) applied. Generate a non-zero exit code when detecting updated files if none are expected. E.g. if executing the code generation as part of build pipeline.

## v3.1.18
- *Fixed:* Issue [63](https://github.com/Avanade/Beef/issues/63) fixed. The `OperationType="Get"` with no arguments will no longer result in errant code (non-compiling) being generated.

## v3.1.17
- *Fixed:* Issue [57](https://github.com/Avanade/Beef/issues/57) fixed. The redundant `?? null` for the property set on an entity with a reference data collection has been removed.
- *Fixed:* Tidied up the entity code-gen for the `Equals` method.

## v3.1.16
- *Enhancement:* Generate a new `ModelBuilderExtensions.AddGeneratedModels` to simplify the adding of the generated models to the `ModelBuilder` (Entity Framework).

## v3.1.15
- *Fixed*: Code-gen templates updated to correct additional warnings identified by FxCop. Where no direct fix, or by intention, these have been explicitly ignored.

## v3.1.14
- *Fixed*: Code-gen templates updated to correct warnings identified by FxCop. Where no direct fix, or by intention, these have been explicitly ignored.

## v3.1.13
- *Enhancement*: `PropertyConfigLoader` updated to default the `DateTimeTransform`, `StringTransform` and `StringTrim` enum selections to the new `UseDefault` value.

## v3.1.12
- *Enhancement:* Added `Config.EventSubjectRoot` attribute used by the `DataSvc` code generation that provides the root for the event name by prepending to all event subject names.

## v3.1.11
- *Enhancement:* The `DataSvc` code generation updated to use the new `Event` methods as existing have been obsoleted.
- *Enhancement:* Added `Property.WebApiQueryStringConverter` attribute to enable `Type` to `string` conversion for writing to and parsing from the query string.
- *Enhancement:* Shortcut added where the `Type` attribute for the `Property` element starts with `RefDataNamespace.` (e.g. `Type="RefDataNamespace.Gender"`) and the corresponding `RefDataType` attribute is not specified it will default to `string`.
- *Enhancement:* Shortcut added where the `DataConverter` attribute for the `Property` element ends with `{T}` (e.g. `DataConverter="ReferenceDataNullableGuidIdConverter{T}"`) and the corresponding `IsDataConverterGeneric` attribute is not specified the `{T}` will be removed and the `IsDataConverterGeneric` will default to `true`.
- *Enhancement:* Added `Operation.AuthRole` and `Entity.AuthRole` attributes to enable `ExecutionContext.IsInRole(role)` checking.

## v3.1.10
- *Fixed:* Fix to include the `Beef` namespace for the `ReferenceDataProvider.PrefetchAsync` capability.

## v3.1.9
- *Fixed:* Fix for `ReferenceDataProvider.PrefetchAsync` to leverage the new `ExecutionContext.FlowSuppression`.

## v3.1.8
- *Fixed:* Fix for `EntityData` code generation; `DataName` was not always being output where using `Database`.
- *Enhancement:* Added `Config.EventActionFormat` to control the formatting of the event action text.

## v3.1.7
- *Fixed:* Fix for `EntityDataSvc` code generation; internal caching was being accidently skipped for custom operation types.

## v3.1.6
- *Enhancement:* Added code-generation templates and configuration for gRPC support.

## v3.1.5
- *Fixed:* A null reference would occur where using a custom operation type and the resulting value is `null`. Code generation has been amended to support nullable return types (e.g. `Person?`) to allow.

## v3.1.4
- *Enhanced:* Added `IEquatable<T>` implementation to the entity code generation. Enables support for full property, sub entity and collection equality `Equals` checking and `GetHashCode` calculation.

## v3.1.3
- *Enhancement:* Code generation enhanced to support new approach to OData.
- *Enhancement:* New `Entity.JsonSerializer` attribute added to control the entity/property serializer used. Currently supports `None` or `Newtonsoft`.

## v3.1.2
- *Fixed:* `ReferenceDataData` code generation for Cosmos DB was generating invalid code where the entity had addtional properties which has been corrected.
- *Fixed:* `ReferenceDataServiceAgent` and `ReferenceDataAgent` code generation where a `RefDataNamespace` is defined.
- *Enhancement:* Updated all dependent NuGet packages to their latest respective version.

## v3.1.1
- *Upgrade:* Upgraded the project to .NET Standard 2.1 (compatible with .NET Core 3.1).
- *Enhancement:* Tool updated to execute asynchoronously. Both `CodeGenConsole` and `CodeGenConsoleWrapper` have breaking change; `Run` has been removed, replaced with `RunAsync`.
- *Enhancement:* The templates where database access is performed have been updated to leverage the new asynchronous methods. All previous synchronous access has been removed.
- *Enhancement:* All C# templates (e.g. `Entity_cs.xml`) have been updated to support nullable reference types (https://devblogs.microsoft.com/dotnet/embracing-nullable-reference-types/).
- *Enhancement:* The entity code-generation (`Entity_cs.xml`) will output all reference types as nullable unless overridden explicitly for a `Property` element using `Nullable="true|false"`.

## v2.1.29
- *Fixed:* Code-gen of corresponding reference data text (`xxxText`) was being incorrectly output where the property supported multiple values (`RefDataList="true"`).

## v2.1.28
- *Fixed:* Code-gen of the data access for `Cosmos` will default the `CosmosEntity` attribute where not specified.
- *Fixed:* Code-gen for a custom `DataSvc` was incorrectly outputting an `OnAfterAsync` method invocation; see https://github.com/Avanade/Beef/issues/15.

## v2.1.27
- *Enhancement:* Sprinkled `Task.ConfigureAwait(false)` as per https://devblogs.microsoft.com/dotnet/configureawait-faq/. Templates also updated to ensure code-generated output complies. 

## v2.1.26
- *Fixed:* `ISNULL` for `IsDeleted` in OrgUnit permission check for Get and Update stored procedures.

## v2.1.25
- *Fixed:* Reference Data Controller code-gen now uses `StringComparison.InvariantCultureIgnoreCase` for the string comparison.
- *Fixed:* Entity Framework model code-gen uses property expressions versus property names as strings. 
- *Fixed:* Introduced FxCop Analysis to `Beef.CodeGen.Core`; this version represents the remediation based on the results.

## v2.1.24
- *Fixed:* Manager code-gen output fixed where `OperationType="GetColl"` and `ManagerCustom="true"`; a comma is now placed between the parameters correctly.

## v2.1.23
- *Fixed:* Entity code-gen updated to override AcceptChanges and TrackChanges to support change tracking through the entity object graph. There are required changes within `Beef.Core` to enable.

## v2.1.22
- *Added:* Code-gen of the data access for `Cosmos` adds a new method `_onDataArgsCreate` that is invoked each time a `CosmosDbArgs` is created.

## v2.1.21
- *Added:* Code-gen attribute `RefDataText=true|false` has been added to `Config`, `Entity` and `Property` elements. Where set to true for a reference data value a corresponding property `xxxText` will be created. This will only be populated during serialization when `ExecutionContext.IsRefDataTextSerializationEnabled` is set to `true`.
- *Fixed:* Optimised the reference data `Controller` code-gen including corresponding `ETag` value.

## v2.1.20
- *Fixed:* Incorrect end-point generated for Reference Data Service Agent.

## v2.1.19
- *Fixed:* Consolidated the `/ref` and `/ref/codes` endpoints into `/ref`. Supports list of names as per previous, as well as the new specified entity+code, within the query string.

## v2.1.18
- *Added:* Reference data updated to support multiple run-time providers, versus the previous single only. A new `IReferenceDataProvider` enables a provider to be created. The underlying code-gen templates have been updated to enable.
- *Fixed:* Code-gen for the database where `IsDeleted` is used will perform `ISNULL(IsDeleted, 0) = 0` to check for null or zero as not-deleted.

## v2.1.17
- *Fixed:* Optimisations made to the entity code generation for reference data so that internal operations use the property serialization identifier (SID); otherwise, was resulting in unecessary reference data loads.

## v2.1.16
- *Fixed:* Database merge statements updated to include `AND EXISTS (...)` for a `WHEN MATCHED` to avoid updates where column data has not changed.

## v2.1.15
- *Fixed:* Code-gen `Entity.DataCosmosMapperInheritsFrom` not generating correctly.

## v2.1.14
- *Fixed:* Code-gen `Entity.DataCosmosValueContainer` not generating correctly. Added support for `Operation.DataCosmosValueContainer` to override.
- *Fixed:* Code-gen for the private `Data` variables are now `readonly` as they are only intended for update within the constructor. Will remove corresponding compiler warnings.

## v2.1.13
- *Fixed:* Code-gen of `Entity.cs` outputs incorrect `using` statement when `EntityScope="Business"` is used.

## v2.1.12
- *Added:* New `DataModel` code generation support has been added to enable the specification and generation of back-end only data model entities.

## v2.1.11
- *Fixed:* The `Entity.DatabaseName`, `Entity.EntityFrameworkName`, `Entity.CosmosName` are now being honoured when generating for reference data.
- *Enhancement:* A new `Entity.OmitEntityBase` attribute is now supported in the code-generation to omit the output of the `EntityBase` inherited capabilities.

## v2.1.10
- *Enhancment:* Cosmos code-generation enhancements to support changes to `CosmosDb` implementation.

## v2.1.9
- *Enhancment:* Additional code-generation enhancements to support the auto-implements of Cosmos DB data access.

## v2.1.8
- *Enhancement:* An invocation with an `If-Match` will override the value where it implements `IEtag` as this should take precedence over the value inside of the value itself via `WebApiActionBase.Value`. Code-gen has updated to take advantage of this; next gen will introduce usage within `XxxApiController` classes.

## v2.1.7
- *Enhancement:* `ReferenceDataData_cs.xml` template updated to support `AutoImplement="EntityFramework"` to simplify the loading of reference data items where using Entity Framework. 

## v2.1.6
- *Enhancement:* Added `WithHints` to stored procedure configuration to output `WITH(value)` table [hint](https://docs.microsoft.com/en-us/sql/t-sql/queries/hints-transact-sql-table).
- *Enhancement:* Added support to generate data logic access using *Cosmos* DB. This follows the same pattern as *Database*, *OData* and *EntityFramework*. 
- *Fixed:* `IEntityData` code-gen did not correctly output the value type.
- *Enhancement:* Added code-gen support for snake_case and kebab-case.

## v2.1.5
- *Fixed:* `InvokerBase` was non functioning as a generic class; reimplemented. Invoker invocation code generation updated accordingly.

## v2.1.4
- *Fixed:* FromBody not applied to `ServiceAgent` code generation.

## v2.1.3
- *Fixed:* `CodeGenConsoleWrapper` was supporting database generation by default.

## v2.1.2
- *Fixed:* Inconsistent version numbers.

## v2.1.1
- *New:* Initial publish to GitHub.<|MERGE_RESOLUTION|>--- conflicted
+++ resolved
@@ -2,14 +2,13 @@
 
 Represents the **NuGet** versions.
 
-## v4.1.8
-<<<<<<< HEAD
+## v4.1.9
 - *Enhancement:* The last stage of the custom code-gen capability retirement; now completely replaced by [`Handlebars.Net`](https://github.com/rexm/Handlebars.Net) as the code-generation engine. The _database_ related code-generation has been ported. The existing engine has been retired (removed).
 - *Enhancement:* The _Entity_ and _Database_ related XML schemas are now generated from the internal configuration model; these have been re-gen'd.
 - *Enhancement:* New [`database.beef.json`](./Schema/database.beef.json) and [`entity.beef.json`](./Schema/entity.beef.json) JSON schemas are now also generated from the internal configuration model to support alternate JSON and YAML configurations - to be introduced in a later release. These will be added to the [JSON Schema Store](https://www.schemastore.org/json/) to enable editor support (validation and intellisense) prior to introduction proper.
-=======
+
+## v4.1.8
 - *Fixed:* Issue [85](https://github.com/Avanade/Beef/issues/85) fixed. Additional challenge identified with HTML encoding for generated code output. The `TextEncoding` for _Handlebars_ is now set to `null` so no encoding should now occur. This will fix this particular issue and others that have not been explicitly formatted using `{{{xxx}}}`.
->>>>>>> 9934c32f
 
 ## v4.1.7
 - *Fixed:* Issue [80](https://github.com/Avanade/Beef/issues/80) fixed. Was generating incomplete `GetHashCode()` where no properties specified.
