--- conflicted
+++ resolved
@@ -2,13 +2,11 @@
 
 Represents the **NuGet** versions.
 
-<<<<<<< HEAD
 ## v4.0.1
 - *Enhancement:* Introduction of Dependency Injection support.
-=======
+
 ## v3.1.20
 - *Fixed*: Issue [66](https://github.com/Avanade/Beef/issues/63) fixed. Changed the path separator to be `/` so that is compatible on Windows and Linux. By using `/` this matches the `Path.AltDirectorySeparatorChar`(https://docs.microsoft.com/en-us/dotnet/api/system.io.path.altdirectoryseparatorchar) for Windows and `Path.DirectorySeparatorChar`(https://docs.microsoft.com/en-us/dotnet/api/system.io.path.directoryseparatorchar) for Linux, making it universally compatible.
->>>>>>> 563190c4
 
 ## v3.1.19
 - *Enhancment:* Request [62](https://github.com/Avanade/Beef/issues/62) applied. Generate a non-zero exit code when detecting updated files if none are expected. E.g. if executing the code generation as part of build pipeline.
