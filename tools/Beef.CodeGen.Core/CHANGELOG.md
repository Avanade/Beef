﻿# Change log

Represents the **NuGet** versions.

<<<<<<< HEAD
## v3.1.3
- *Enhancement:* Added code-generation templates and configuration for gRPC support.
=======
## v3.1.4
- *Enhanced:* Added `IEquatable<T>` implementation to the entity code generation. Enables support for full property, sub entity and collection equality `Equals` checking and `GetHashCode` calculation.

## v3.1.3
- *Enhancement:* Code generation enhanced to support new approach to OData.
- *Enhancement:* New `Entity.JsonSerializer` attribute added to control the entity/property serializer used. Currently supports `None` or `Newtonsoft`.
>>>>>>> 827de8ba

## v3.1.2
- *Fixed:* `ReferenceDataData` code generation for Cosmos DB was generating invalid code where the entity had addtional properties which has been corrected.
- *Fixed:* `ReferenceDataServiceAgent` and `ReferenceDataAgent` code generation where a `RefDataNamespace` is defined.
- *Enhancement:* Updated all dependent NuGet packages to their latest respective version.

## v3.1.1
- *Upgrade:* Upgraded the project to .NET Standard 2.1 (compatible with .NET Core 3.1).
- *Enhancement:* Tool updated to execute asynchoronously. Both `CodeGenConsole` and `CodeGenConsoleWrapper` have breaking change; `Run` has been removed, replaced with `RunAsync`.
- *Enhancement:* The templates where database access is performed have been updated to leverage the new asynchronous methods. All previous synchronous access has been removed.
- *Enhancement:* All C# templates (e.g. `Entity_cs.xml`) have been updated to support nullable reference types (https://devblogs.microsoft.com/dotnet/embracing-nullable-reference-types/).
- *Enhancement:* The entity code-generation (`Entity_cs.xml`) will output all reference types as nullable unless overridden explicitly for a `Property` element using `Nullable="true|false"`.

## v2.1.29
- *Fixed:* Code-gen of corresponding reference data text (`xxxText`) was being incorrectly output where the property supported multiple values (`RefDataList="true"`).

## v2.1.28
- *Fixed:* Code-gen of the data access for `Cosmos` will default the `CosmosEntity` attribute where not specified.
- *Fixed:* Code-gen for a custom `DataSvc` was incorrectly outputting an `OnAfterAsync` method invocation; see https://github.com/Avanade/Beef/issues/15.

## v2.1.27
- *Enhancement:* Sprinkled `Task.ConfigureAwait(false)` as per https://devblogs.microsoft.com/dotnet/configureawait-faq/. Templates also updated to ensure code-generated output complies. 

## v2.1.26
- *Fixed:* `ISNULL` for `IsDeleted` in OrgUnit permission check for Get and Update stored procedures.

## v2.1.25
- *Fixed:* Reference Data Controller code-gen now uses `StringComparison.InvariantCultureIgnoreCase` for the string comparison.
- *Fixed:* Entity Framework model code-gen uses property expressions versus property names as strings. 
- *Fixed:* Introduced FxCop Analysis to `Beef.CodeGen.Core`; this version represents the remediation based on the results.

## v2.1.24
- *Fixed:* Manager code-gen output fixed where `OperationType="GetColl"` and `ManagerCustom="true"`; a comma is now placed between the parameters correctly.

## v2.1.23
- *Fixed:* Entity code-gen updated to override AcceptChanges and TrackChanges to support change tracking through the entity object graph. There are required changes within `Beef.Core` to enable.

## v2.1.22
- *Added:* Code-gen of the data access for `Cosmos` adds a new method `_onDataArgsCreate` that is invoked each time a `CosmosDbArgs` is created.

## v2.1.21
- *Added:* Code-gen attribute `RefDataText=true|false` has been added to `Config`, `Entity` and `Property` elements. Where set to true for a reference data value a corresponding property `xxxText` will be created. This will only be populated during serialization when `ExecutionContext.IsRefDataTextSerializationEnabled` is set to `true`.
- *Fixed:* Optimised the reference data `Controller` code-gen including corresponding `ETag` value.

## v2.1.20
- *Fixed:* Incorrect end-point generated for Reference Data Service Agent.

## v2.1.19
- *Fixed:* Consolidated the `/ref` and `/ref/codes` endpoints into `/ref`. Supports list of names as per previous, as well as the new specified entity+code, within the query string.

## v2.1.18
- *Added:* Reference data updated to support multiple run-time providers, versus the previous single only. A new `IReferenceDataProvider` enables a provider to be created. The underlying code-gen templates have been updated to enable.
- *Fixed:* Code-gen for the database where `IsDeleted` is used will perform `ISNULL(IsDeleted, 0) = 0` to check for null or zero as not-deleted.

## v2.1.17
- *Fixed:* Optimisations made to the entity code generation for reference data so that internal operations use the property serialization identifier (SID); otherwise, was resulting in unecessary reference data loads.

## v2.1.16
- *Fixed:* Database merge statements updated to include `AND EXISTS (...)` for a `WHEN MATCHED` to avoid updates where column data has not changed.

## v2.1.15
- *Fixed:* Code-gen `Entity.DataCosmosMapperInheritsFrom` not generating correctly.

## v2.1.14
- *Fixed:* Code-gen `Entity.DataCosmosValueContainer` not generating correctly. Added support for `Operation.DataCosmosValueContainer` to override.
- *Fixed:* Code-gen for the private `Data` variables are now `readonly` as they are only intended for update within the constructor. Will remove corresponding compiler warnings.

## v2.1.13
- *Fixed:* Code-gen of `Entity.cs` outputs incorrect `using` statement when `EntityScope="Business"` is used.

## v2.1.12
- *Added:* New `DataModel` code generation support has been added to enable the specification and generation of back-end only data model entities.

## v2.1.11
- *Fixed:* The `Entity.DatabaseName`, `Entity.EntityFrameworkName`, `Entity.CosmosName` are now being honoured when generating for reference data.
- *Enhancement:* A new `Entity.OmitEntityBase` attribute is now supported in the code-generation to omit the output of the `EntityBase` inherited capabilities.

## v2.1.10
- *Enhancment:* Cosmos code-generation enhancements to support changes to `CosmosDb` implementation.

## v2.1.9
- *Enhancment:* Additional code-generation enhancements to support the auto-implements of Cosmos DB data access.

## v2.1.8
- *Enhancement:* An invocation with an `If-Match` will override the value where it implements `IEtag` as this should take precedence over the value inside of the value itself via `WebApiActionBase.Value`. Code-gen has updated to take advantage of this; next gen will introduce usage within `XxxApiController` classes.

## v2.1.7
- *Enhancement:* `ReferenceDataData_cs.xml` template updated to support `AutoImplement="EntityFramework"` to simplify the loading of reference data items where using Entity Framework. 

## v2.1.6
- *Enhancement:* Added `WithHints` to stored procedure configuration to output `WITH(value)` table [hint](https://docs.microsoft.com/en-us/sql/t-sql/queries/hints-transact-sql-table).
- *Enhancement:* Added support to generate data logic access using *Cosmos* DB. This follows the same pattern as *Database*, *OData* and *EntityFramework*. 
- *Fixed:* `IEntityData` code-gen did not correctly output the value type.
- *Enhancement:* Added code-gen support for snake_case and kebab-case.

## v2.1.5
- *Fixed:* `InvokerBase` was non functioning as a generic class; reimplemented. Invoker invocation code generation updated accordingly.

## v2.1.4
- *Fixed:* FromBody not applied to `ServiceAgent` code generation.

## v2.1.3
- *Fixed:* `CodeGenConsoleWrapper` was supporting database generation by default.

## v2.1.2
- *Fixed:* Inconsistent version numbers.

## v2.1.1
- *New:* Initial publish to GitHub.<|MERGE_RESOLUTION|>--- conflicted
+++ resolved
@@ -2,17 +2,15 @@
 
 Represents the **NuGet** versions.
 
-<<<<<<< HEAD
-## v3.1.3
+## v3.1.5
 - *Enhancement:* Added code-generation templates and configuration for gRPC support.
-=======
+
 ## v3.1.4
 - *Enhanced:* Added `IEquatable<T>` implementation to the entity code generation. Enables support for full property, sub entity and collection equality `Equals` checking and `GetHashCode` calculation.
 
 ## v3.1.3
 - *Enhancement:* Code generation enhanced to support new approach to OData.
 - *Enhancement:* New `Entity.JsonSerializer` attribute added to control the entity/property serializer used. Currently supports `None` or `Newtonsoft`.
->>>>>>> 827de8ba
 
 ## v3.1.2
 - *Fixed:* `ReferenceDataData` code generation for Cosmos DB was generating invalid code where the entity had addtional properties which has been corrected.
