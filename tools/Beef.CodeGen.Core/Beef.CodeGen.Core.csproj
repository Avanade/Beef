﻿<Project Sdk="Microsoft.NET.Sdk">

  <PropertyGroup>
    <OutputType>Exe</OutputType>
    <TargetFramework>netcoreapp3.1</TargetFramework>
    <RootNamespace>Beef.CodeGen</RootNamespace>
<<<<<<< HEAD
    <Version>4.1.6-alpha20201015</Version>
=======
    <Version>4.1.6</Version>
>>>>>>> a10aa102
    <GeneratePackageOnBuild>false</GeneratePackageOnBuild>
    <ApplicationIcon />
    <StartupObject />
    <Authors>Beef Developers</Authors>
    <Company>Avanade</Company>
    <Description>Business Entity Execution Framework (Beef) Code Generator tool.</Description>
    <Copyright>Avanade (c)</Copyright>
    <PackageProjectUrl>https://github.com/Avanade/Beef</PackageProjectUrl>
    <RepositoryUrl>https://github.com/Avanade/Beef</RepositoryUrl>
    <SignAssembly>true</SignAssembly>
    <AssemblyOriginatorKeyFile>strong-name-key.snk</AssemblyOriginatorKeyFile>
    <PackageIconUrl>https://github.com/Avanade/Beef/raw/master/docs/images/Logo256x256.png</PackageIconUrl>
    <PackageIcon>Logo256x256.png</PackageIcon>
    <RepositoryType>git</RepositoryType>
    <PackageRequireLicenseAcceptance>true</PackageRequireLicenseAcceptance>
    <PackageLicenseExpression>MIT</PackageLicenseExpression>
    <Title>Business Entity Execution Framework (Beef) Code Generator tool.</Title>
    <AllowedOutputExtensionsInPackageBuildOutputFolder>$(AllowedOutputExtensionsInPackageBuildOutputFolder);.pdb</AllowedOutputExtensionsInPackageBuildOutputFolder>
    <PackageTags>beef codegen</PackageTags>
    <Nullable>enable</Nullable>
  </PropertyGroup>

  <PropertyGroup Condition="'$(Configuration)|$(Platform)'=='Debug|AnyCPU'">
    <DocumentationFile>.\bin\debug\Beef.CodeGen.Core.xml</DocumentationFile>
    <TreatWarningsAsErrors>true</TreatWarningsAsErrors>
    <WarningsAsErrors />
    <NoWarn>1701;1702;CA1303</NoWarn>
  </PropertyGroup>

  <ItemGroup>
    <None Remove="Templates\DbCdcModel_cs.hb" />
    <None Remove="Templates\DbEfModelBuilder_cs.hbs" />
    <None Remove="Templates\DbEfModel_cs.hbs" />
    <None Remove="Templates\DbSpQueryCdcOutbox_sql.hb" />
    <None Remove="Templates\DbSpTableCreate_sql.hbs" />
    <None Remove="Templates\DbSpTableDelete_sql.hbs" />
    <None Remove="Templates\DbSpTableGetColl_sql.hbs" />
    <None Remove="Templates\DbSpTableGet_sql.hbs" />
    <None Remove="Templates\DbSpTableMerge_sql.hbs" />
    <None Remove="Templates\DbSpTableUpdate_sql.hbs" />
    <None Remove="Templates\DbSpTableUpsert_sql.hbs" />
    <None Remove="Templates\DbTbQueryCdcEnvelope_sql.hb" />
    <None Remove="Templates\DbTvpTable_cs.hbs" />
    <None Remove="Templates\DbUdtTableList_sql.hbs" />
    <None Remove="Templates\DbVwQuery_sql.hbs" />
    <None Remove="Templates\DbVwTable_sql.hbs" />
    <None Remove="Templates\EntityDataSvc_cs.hbs" />
    <None Remove="Templates\EntityData_cs.hbs" />
    <None Remove="Templates\EntityGrpcAgent_cs.hbs" />
    <None Remove="Templates\EntityGrpcService_cs.hbs" />
    <None Remove="Templates\EntityIDataSvc_cs.hbs" />
    <None Remove="Templates\EntityIData_cs.hbs" />
    <None Remove="Templates\EntityIManager_cs.hbs" />
    <None Remove="Templates\EntityManager_cs.hbs" />
    <None Remove="Templates\EntityWebApiAgent_cs.hbs" />
    <None Remove="Templates\EntityWebApiController_cs.hbs" />
    <None Remove="Templates\Entity_cs.hbs" />
    <None Remove="Templates\GrpcTransformers_cs.hbs" />
    <None Remove="Templates\Grpc_proto.hbs" />
    <None Remove="Templates\Model_cs.hbs" />
    <None Remove="Templates\ReferenceDataDataSvc_cs.hbs" />
    <None Remove="Templates\ReferenceDataData_cs.hbs" />
    <None Remove="Templates\ReferenceDataIDataSvc_cs.hbs" />
    <None Remove="Templates\ReferenceDataIData_cs.hbs" />
    <None Remove="Templates\ReferenceDataI_cs.hbs" />
    <None Remove="Templates\ReferenceDataProvider_cs.hbs" />
    <None Remove="Templates\ReferenceDataWebApiAgentProvider_cs.hbs" />
    <None Remove="Templates\ReferenceDataWebApiAgent_cs.hbs" />
    <None Remove="Templates\ReferenceDataWebApiController_cs.hbs" />
    <None Remove="Templates\ReferenceData_cs.hbs" />
    <None Remove="Templates\ServiceCollectionExtensionsDataSvc_cs.hbs" />
    <None Remove="Templates\ServiceCollectionExtensionsData_cs.hbs" />
    <None Remove="Templates\ServiceCollectionExtensionsManager_cs.hbs" />
  </ItemGroup>

  <ItemGroup>
    <EmbeddedResource Include="Resources\SelectTableAlwaysGeneratedColumns.sql" />
    <EmbeddedResource Include="Resources\SelectTableAndColumns.sql" />
    <EmbeddedResource Include="Resources\SelectTableForeignKeys.sql" />
    <EmbeddedResource Include="Resources\SelectTableGeneratedColumns.sql" />
    <EmbeddedResource Include="Resources\SelectTableIdentityColumns.sql" />
    <EmbeddedResource Include="Resources\SelectTablePrimaryKey.sql" />
    <EmbeddedResource Include="Scripts\Database.xml" />
    <EmbeddedResource Include="Scripts\EntityBusiness.xml" />
    <EmbeddedResource Include="Scripts\DataModelOnly.xml" />
    <EmbeddedResource Include="Scripts\EntityOnly.xml" />
    <EmbeddedResource Include="Scripts\EntityWebApiCoreAgent.xml" />
    <EmbeddedResource Include="Scripts\RefDataCore.xml" />
    <EmbeddedResource Include="Scripts\RefDataCoreCrud.xml" />
    <EmbeddedResource Include="Templates\DbEfModelBuilder_cs.hbs" />
    <EmbeddedResource Include="Templates\DbCdcModel_cs.hb" />
    <EmbeddedResource Include="Templates\DbTbQueryCdcEnvelope_sql.hb" />
    <EmbeddedResource Include="Templates\DbSpTableDelete_sql.hbs" />
    <EmbeddedResource Include="Templates\DbEfModel_cs.hbs" />
    <EmbeddedResource Include="Templates\DbSpQueryCdcOutbox_sql.hb" />
    <EmbeddedResource Include="Templates\DbVwQuery_sql.hbs" />
    <EmbeddedResource Include="Templates\DbVwTable_sql.hbs" />
    <EmbeddedResource Include="Templates\DbTvpTable_cs.hbs" />
    <EmbeddedResource Include="Templates\DbUdtTableList_sql.hbs" />
    <EmbeddedResource Include="Templates\DbSpTableMerge_sql.hbs" />
    <EmbeddedResource Include="Templates\DbSpTableUpsert_sql.hbs" />
    <EmbeddedResource Include="Templates\DbSpTableUpdate_sql.hbs" />
    <EmbeddedResource Include="Templates\DbSpTableGetColl_sql.hbs" />
    <EmbeddedResource Include="Templates\DbSpTableCreate_sql.hbs" />
    <EmbeddedResource Include="Templates\DbSpTableGet_sql.hbs" />
    <EmbeddedResource Include="Templates\EntityData_cs.hbs" />
    <EmbeddedResource Include="Templates\EntityDataSvc_cs.hbs" />
    <EmbeddedResource Include="Templates\EntityGrpcService_cs.hbs" />
    <EmbeddedResource Include="Templates\EntityGrpcAgent_cs.hbs" />
    <EmbeddedResource Include="Templates\EntityWebApiAgent_cs.hbs" />
    <EmbeddedResource Include="Templates\EntityWebApiController_cs.hbs" />
    <EmbeddedResource Include="Templates\Entity_cs.hbs" />
    <EmbeddedResource Include="Templates\GrpcTransformers_cs.hbs" />
    <EmbeddedResource Include="Templates\Grpc_proto.hbs" />
    <EmbeddedResource Include="Templates\EntityIData_cs.hbs" />
    <EmbeddedResource Include="Templates\EntityIDataSvc_cs.hbs" />
    <EmbeddedResource Include="Templates\EntityManager_cs.hbs" />
    <EmbeddedResource Include="Templates\EntityIManager_cs.hbs" />
    <EmbeddedResource Include="Templates\ReferenceDataData_cs.hbs" />
    <EmbeddedResource Include="Templates\ReferenceDataIData_cs.hbs" />
    <EmbeddedResource Include="Templates\ReferenceDataDataSvc_cs.hbs" />
    <EmbeddedResource Include="Templates\ReferenceDataIDataSvc_cs.hbs" />
    <EmbeddedResource Include="Templates\Model_cs.hbs" />
    <EmbeddedResource Include="Templates\ReferenceDataWebApiAgentProvider_cs.hbs" />
    <EmbeddedResource Include="Templates\ReferenceDataWebApiAgent_cs.hbs" />
    <EmbeddedResource Include="Templates\ReferenceDataWebApiController_cs.hbs" />
    <EmbeddedResource Include="Templates\ReferenceDataI_cs.hbs" />
    <EmbeddedResource Include="Templates\ReferenceDataProvider_cs.hbs" />
    <EmbeddedResource Include="Templates\ReferenceData_cs.hbs" />
    <EmbeddedResource Include="Templates\ServiceCollectionExtensionsManager_cs.hbs" />
    <EmbeddedResource Include="Templates\ServiceCollectionExtensionsDataSvc_cs.hbs" />
    <EmbeddedResource Include="Templates\ServiceCollectionExtensionsData_cs.hbs" />
  </ItemGroup>

  <ItemGroup>
    <PackageReference Include="Handlebars.Net" Version="1.10.1" />
    <PackageReference Include="McMaster.Extensions.CommandLineUtils" Version="3.0.0" />
    <PackageReference Include="Microsoft.CodeAnalysis.FxCopAnalyzers" Version="3.0.0">
      <PrivateAssets>all</PrivateAssets>
      <IncludeAssets>runtime; build; native; contentfiles; analyzers; buildtransitive</IncludeAssets>
    </PackageReference>
    <PackageReference Include="Microsoft.Extensions.DependencyInjection" Version="3.1.6" />
  </ItemGroup>

  <ItemGroup>
    <ProjectReference Include="..\..\src\Beef.Core\Beef.Core.csproj" />
    <ProjectReference Include="..\..\src\Beef.Data.Database\Beef.Data.Database.csproj" />
  </ItemGroup>

  <ItemGroup>
    <None Include="..\..\docs\images\Logo256x256.png" Pack="true" PackagePath="\" />
  </ItemGroup>
</Project><|MERGE_RESOLUTION|>--- conflicted
+++ resolved
@@ -4,11 +4,7 @@
     <OutputType>Exe</OutputType>
     <TargetFramework>netcoreapp3.1</TargetFramework>
     <RootNamespace>Beef.CodeGen</RootNamespace>
-<<<<<<< HEAD
-    <Version>4.1.6-alpha20201015</Version>
-=======
     <Version>4.1.6</Version>
->>>>>>> a10aa102
     <GeneratePackageOnBuild>false</GeneratePackageOnBuild>
     <ApplicationIcon />
     <StartupObject />
