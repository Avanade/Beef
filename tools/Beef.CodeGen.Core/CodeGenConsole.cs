﻿// Copyright (c) Avanade. Licensed under the MIT License. See https://github.com/Avanade/Beef

using Beef.Diagnostics;
using McMaster.Extensions.CommandLineUtils;
using Microsoft.Extensions.Logging;
using System;
using System.Collections.Generic;
using System.Diagnostics;
using System.IO;
using System.Linq;
using System.Reflection;
using System.Text.RegularExpressions;
using System.Threading.Tasks;

namespace Beef.CodeGen
{
    /// <summary>
    /// <b>CodeGen Console</b> that facilitates the code generation output by handling the standard console arguments invoking the underlying <see cref="CodeGenerator"/>.
    /// </summary>
    /// <remarks>Command line parsing: https://natemcmaster.github.io/CommandLineUtils/ </remarks>
    public class CodeGenConsole
    {
        private readonly CommandArgument _configArg;
        private readonly CommandOption _scriptOpt;
        private readonly CommandOption _templateOpt;
        private readonly CommandOption _outputOpt;
        private readonly CommandOption _assembliesOpt;
        private readonly List<Assembly> _assemblies = new List<Assembly>();
        private readonly CommandOption _paramsOpt;
<<<<<<< HEAD
        private readonly ILogger _logger;
=======
        private readonly CommandOption _expectNoChange;
>>>>>>> f013fb9c

        /// <summary>
        /// Creates a new instance of the <see cref="CodeGenConsole"/>.
        /// </summary>
        /// <returns>The <see cref="CodeGenConsole"/>.</returns>
        public static CodeGenConsole Create()
        {
            return new CodeGenConsole();
        }

        /// <summary>
        /// Initializes a new instance of the <see cref="CodeGenConsole"/> class.
        /// </summary>
        private CodeGenConsole()
        {
            App = new CommandLineApplication()
            {
                Name = "beef.codegen",
                Description = "Business Entity Execution Framework (Beef) Code Generator."
            };

            App.HelpOption(true);

            _configArg = App.Argument("config", "CodeGeneration configuration XML file.")
                .IsRequired()
                .Accepts(v => v.ExistingFile());

            _scriptOpt = App.Option("-s|--script", "Execution script file or embedded resource name.", CommandOptionType.SingleValue)
                .IsRequired()
                .Accepts(v => v.Use(new FileResourceValidator()));

            _templateOpt = App.Option("-t|--template", "Templates path (defaults to embedded resources).", CommandOptionType.SingleValue)
                .Accepts(v => v.ExistingDirectory());

            _outputOpt = App.Option("-o|--output", "Output path (defaults to current path).", CommandOptionType.SingleValue)
                .Accepts(v => v.ExistingDirectory());

            _assembliesOpt = App.Option("-a|--assembly", "Assembly name containing scripts (multiple can be specified).", CommandOptionType.MultipleValue)
                .Accepts(v => v.Use(new AssemblyValidator(_assemblies)));

            _paramsOpt = App.Option("-p|--param", "Name=Value pair(s) passed into code generation.", CommandOptionType.MultipleValue)
                .Accepts(v => v.Use(new ParamsValidator()));

<<<<<<< HEAD
            Logger.Default = _logger = new ColoredConsoleLogger(nameof(CodeGenConsole));
=======
            _expectNoChange = App.Option("--expectNoChanges", "Expect no changes in the output and error where changes are detected (e.g. within build pipeline).", CommandOptionType.NoValue);
>>>>>>> f013fb9c

            App.OnExecuteAsync(async (_) =>
            {
                // Check the Execution script file or embedded resource names.
                if (!File.Exists(_scriptOpt.Value()) && await ResourceManager.GetScriptContentAsync(_scriptOpt.Value()!).ConfigureAwait(false) == null)
                    throw new InvalidOperationException($"The file or embedded resource '{_scriptOpt.Value()}' does not exist.");

                return await RunRunAwayAsync().ConfigureAwait(false);
            });
        }
    
        /// <summary>
        /// Gets the underlying <see cref="CommandLineApplication"/>.
        /// </summary>
        public CommandLineApplication App { get; }

        /// <summary>
        /// Runs the code generation using the passed <paramref name="args"/> string.
        /// </summary>
        /// <param name="args">The code generation arguments.</param>
        /// <returns><b>Zero</b> indicates success; otherwise, unsucessful.</returns>
        public Task<int> RunAsync(string? args = null)
        {
            if (string.IsNullOrEmpty(args))
                return RunAsync(Array.Empty<string>());

            // See for inspiration: https://stackoverflow.com/questions/298830/split-string-containing-command-line-parameters-into-string-in-c-sharp/298990#298990
            var regex = Regex.Matches(args, @"\G(""((""""|[^""])+)""|(\S+)) *");
            var array = regex.Cast<Match>()
                         .Select(m => Regex.Replace(
                             m.Groups[2].Success
                                 ? m.Groups[2].Value
                                 : m.Groups[4].Value, @"""""", @"""")).ToArray();

            return RunAsync(array);
        }

        /// <summary>
        /// Runs the code generation using the passed array of <paramref name="args"/>.
        /// </summary>
        /// <param name="args">The code generation arguments.</param>
        /// <returns><b>Zero</b> indicates success; otherwise, unsucessful.</returns>
        public async Task<int> RunAsync(string[] args)
        {
            try
            {
                return await App.ExecuteAsync(args).ConfigureAwait(false);
            }
            catch (CommandParsingException cpex)
            {
                _logger.LogError(cpex.Message);
                return -1;
            }
        }

        /// <summary>
        /// Coordinates the run (overall execution).
        /// </summary>
        private async Task<int> RunRunAwayAsync() /* Inspired by https://www.youtube.com/watch?v=ikMiQZF-mAY */
        {
            var args = new CodeGenExecutorArgs(_logger, _assembliesOpt.HasValue() ? ((AssemblyValidator)_assembliesOpt.Validators.First()).Assemblies : _assemblies, CreateParamDict(_paramsOpt))
            {
                ConfigFile = new FileInfo(_configArg.Value),
                ScriptFile = new FileInfo(_scriptOpt.Value()),
                TemplatePath = _templateOpt.HasValue() ? new DirectoryInfo(_templateOpt.Value()) : null,
                OutputPath = new DirectoryInfo(_outputOpt.HasValue() ? _outputOpt.Value() : Environment.CurrentDirectory),
                ExpectNoChange = _expectNoChange.HasValue()
            };

            WriteHeader(args);

            var cge = new CodeGenExecutor(args);
            var sw = Stopwatch.StartNew();

            await cge.RunAsync().ConfigureAwait(false);

            sw.Stop();
            WriteFooter(sw);
            return 0;
        }

        /// <summary>
        /// Creates a param (name=value) pair dictionary from the command option values.
        /// </summary>
        public static Dictionary<string, string> CreateParamDict(CommandOption cmdOpt)
        {
            if (cmdOpt == null)
                throw new ArgumentNullException(nameof(cmdOpt));

            var pd = new Dictionary<string, string>();
            foreach (var p in cmdOpt.Values.Where(x => !string.IsNullOrEmpty(x)))
            {
                string[] parts = CreateKeyValueParts(p!);
                pd.Add(parts[0], parts[1]);
            }

            return pd;
        }

        /// <summary>
        /// Creates Key=Value parts.
        /// </summary>
        internal static string[] CreateKeyValueParts(string text)
        {
            var pos = text.IndexOf("=", StringComparison.InvariantCultureIgnoreCase);
            if (pos < 0)
                return Array.Empty<string>();

            return new string[] { text.Substring(0, pos), text.Substring(pos + 1) };
        }

        /// <summary>
        /// Logs (writes) the <see cref="CodeGenExecutorArgs"/>.
        /// </summary>
        /// <param name="args">The <see cref="CodeGenExecutorArgs"/>.</param>
        /// <param name="paramsOnly">Indicates whether to log on the parameters collection only.</param>
        public static void LogCodeGenExecutionArgs(CodeGenExecutorArgs args, bool paramsOnly = false)
        {
            if (args == null)
                throw new ArgumentNullException(nameof(args));

            if (!paramsOnly)
            {
                args.Logger.LogInformation($"  Config = {args.ConfigFile?.Name}");
                if (args.ScriptFile == null)
                    args.Logger.LogInformation("  Script = (none)");
                else
                    args.Logger.LogInformation($"  Script = {(args.ScriptFile.Exists ? args.ScriptFile?.FullName : args.ScriptFile?.Name)}");

<<<<<<< HEAD
                args.Logger.LogInformation($"  Template = {args.TemplatePath?.FullName}");
                args.Logger.LogInformation($"  Output = {args.OutputPath?.FullName}");
=======
                Logger.Default.Info($"  Template = {args.TemplatePath?.FullName}");
                Logger.Default.Info($"  Output = {args.OutputPath?.FullName}");
                Logger.Default.Info($"  ExpectNoChange = {args.ExpectNoChange}");
>>>>>>> f013fb9c
            }

            args.Logger.LogInformation($"  Params{(args.Parameters.Count == 0 ? " = none" : ":")}");

            foreach (var p in args.Parameters)
            {
                Console.WriteLine($"    {p.Key} = {p.Value}");
            }
        }

        /// <summary>
        /// Writes the header information.
        /// </summary>
        private void WriteHeader(CodeGenExecutorArgs args)
        {
            _logger.LogInformation(App.Description);
            _logger.LogInformation(string.Empty);
            LogCodeGenExecutionArgs(args);
            _logger.LogInformation(string.Empty);
        }

        /// <summary>
        /// Write the footer information.
        /// </summary>
        private void WriteFooter(Stopwatch sw)
        {
            _logger.LogInformation(string.Empty);
            _logger.LogInformation($"CodeGen complete [{sw.ElapsedMilliseconds}ms].");
            _logger.LogInformation(string.Empty);
        }
    }
}<|MERGE_RESOLUTION|>--- conflicted
+++ resolved
@@ -27,11 +27,8 @@
         private readonly CommandOption _assembliesOpt;
         private readonly List<Assembly> _assemblies = new List<Assembly>();
         private readonly CommandOption _paramsOpt;
-<<<<<<< HEAD
+        private readonly CommandOption _expectNoChange;
         private readonly ILogger _logger;
-=======
-        private readonly CommandOption _expectNoChange;
->>>>>>> f013fb9c
 
         /// <summary>
         /// Creates a new instance of the <see cref="CodeGenConsole"/>.
@@ -75,11 +72,9 @@
             _paramsOpt = App.Option("-p|--param", "Name=Value pair(s) passed into code generation.", CommandOptionType.MultipleValue)
                 .Accepts(v => v.Use(new ParamsValidator()));
 
-<<<<<<< HEAD
+            _expectNoChange = App.Option("--expectNoChanges", "Expect no changes in the output and error where changes are detected (e.g. within build pipeline).", CommandOptionType.NoValue);
+
             Logger.Default = _logger = new ColoredConsoleLogger(nameof(CodeGenConsole));
-=======
-            _expectNoChange = App.Option("--expectNoChanges", "Expect no changes in the output and error where changes are detected (e.g. within build pipeline).", CommandOptionType.NoValue);
->>>>>>> f013fb9c
 
             App.OnExecuteAsync(async (_) =>
             {
@@ -209,14 +204,9 @@
                 else
                     args.Logger.LogInformation($"  Script = {(args.ScriptFile.Exists ? args.ScriptFile?.FullName : args.ScriptFile?.Name)}");
 
-<<<<<<< HEAD
                 args.Logger.LogInformation($"  Template = {args.TemplatePath?.FullName}");
                 args.Logger.LogInformation($"  Output = {args.OutputPath?.FullName}");
-=======
-                Logger.Default.Info($"  Template = {args.TemplatePath?.FullName}");
-                Logger.Default.Info($"  Output = {args.OutputPath?.FullName}");
-                Logger.Default.Info($"  ExpectNoChange = {args.ExpectNoChange}");
->>>>>>> f013fb9c
+                args.Logger.LogInformation($"  ExpectNoChange = {args.ExpectNoChange}");
             }
 
             args.Logger.LogInformation($"  Params{(args.Parameters.Count == 0 ? " = none" : ":")}");
