--- conflicted
+++ resolved
@@ -98,19 +98,11 @@
     // Implement the GetByArgs OnQuery search/filtering logic.
     _getByArgsOnQuery = (q, args) =>
     {
-<<<<<<< HEAD
         _ef.WithWildcard(args?.FirstName, w => q = q.Where(x => EF.Functions.Like(x.FirstName!, w)));
         _ef.WithWildcard(args?.LastName, w => q = q.Where(x => EF.Functions.Like(x.LastName!, w)));
         _ef.With(args?.Genders, g => q = q.Where(x => g.ToCodeList().Contains(x.GenderCode)));
         _ef.With(args?.StartFrom, f => q = q.Where(x => x.StartDate >= f));
         _ef.With(args?.StartTo, t => q = q.Where(x => x.StartDate <= t));
-=======
-        _ef.WithWildcard(args?.FirstName, (w) => q = q.Where(x => EF.Functions.Like(x.FirstName!, w)));
-        _ef.WithWildcard(args?.LastName, (w) => q = q.Where(x => EF.Functions.Like(x.LastName!, w)));
-        _ef.With(args?.Genders, () => q = q.Where(x => args!.Genders!.ToCodeList().Contains(x.GenderCode)));
-        _ef.With(args?.StartFrom, () => q = q.Where(x => x.StartDate >= args!.StartFrom));
-        _ef.With(args?.StartTo, () => q = q.Where(x => x.StartDate <= args!.StartTo));
->>>>>>> a4f596a8
 
         if (args?.IsIncludeTerminated is null || !args.IsIncludeTerminated.Value)
             q = q.Where(x => x.TerminationDate == null);
