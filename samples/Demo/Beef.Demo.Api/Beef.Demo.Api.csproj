--- conflicted
+++ resolved
@@ -11,15 +11,10 @@
   </PropertyGroup>
 
   <ItemGroup>
-<<<<<<< HEAD
     <PackageReference Include="Grpc.AspNetCore" Version="2.27.0" />
-    <PackageReference Include="Microsoft.AspNetCore.Mvc.NewtonsoftJson" Version="3.1.1" />
-    <PackageReference Include="Swashbuckle.AspNetCore" Version="5.0.0" />
-=======
     <PackageReference Include="Microsoft.AspNetCore.Mvc.NewtonsoftJson" Version="3.1.3" />
     <PackageReference Include="Swashbuckle.AspNetCore" Version="5.3.1" />
     <PackageReference Include="Swashbuckle.AspNetCore.Newtonsoft" Version="5.3.1" />
->>>>>>> 2b802851
   </ItemGroup>
 
   <ItemGroup>
