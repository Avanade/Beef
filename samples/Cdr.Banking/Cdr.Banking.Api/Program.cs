﻿using Beef.AspNetCore.WebApi;
<<<<<<< HEAD
//using Microsoft.AspNetCore;
using Microsoft.AspNetCore.Hosting;
//using Microsoft.Extensions.Configuration;
//using Microsoft.Extensions.FileProviders;
=======
using Microsoft.AspNetCore.Hosting;
>>>>>>> af0c87fa

namespace Cdr.Banking.Api
{
    /// <summary>
    /// The <b>WebAPI</b> host.
    /// </summary>
    public static class Program
    {
        /// <summary>
        /// Main startup.
        /// </summary>
        /// <param name="args">The startup arguments.</param>
        public static void Main(string[] args) => WebApiStartup.BuildWebHost<Startup>(args, "Banking").Run();
<<<<<<< HEAD

        ///// <summary>
        ///// Builds the <see cref="IWebHost"/>.
        ///// </summary>
        ///// <param name="args">The startup arguments.</param>
        ///// <returns>The <see cref="IWebHost"/> instance.</returns>
        //public static IWebHost BuildWebHost(string[] args) =>
        //    WebHost.CreateDefaultBuilder(args)
        //       .ConfigureAppConfiguration((hostingContext, config) => WebApiStartup.ConfigurationBuilder<Startup>(config, hostingContext.HostingEnvironment, "Banking"))
        //       .UseStartup<Startup>()
        //       .Build();

        ///// <summary>
        ///// Builds the configuration probing.
        ///// </summary>
        //private static void ConfigBuilder(IConfigurationBuilder configurationBuilder, IWebHostEnvironment hostingEnvironment) =>
        //    configurationBuilder.AddJsonFile(new EmbeddedFileProvider(typeof(Program).Assembly), $"webapisettings.json", true, false)
        //        .AddJsonFile(new EmbeddedFileProvider(typeof(Program).Assembly), $"webapisettings.{hostingEnvironment.EnvironmentName}.json", true, false)
        //        .AddJsonFile("appsettings.json", true, true)
        //        .AddJsonFile($"appsettings.{hostingEnvironment.EnvironmentName}.json", true, true)
        //        .AddEnvironmentVariables("Banking");
=======
>>>>>>> af0c87fa
    }
}<|MERGE_RESOLUTION|>--- conflicted
+++ resolved
@@ -1,12 +1,5 @@
-﻿using Beef.AspNetCore.WebApi;
-<<<<<<< HEAD
-//using Microsoft.AspNetCore;
+﻿using Microsoft.AspNetCore;
 using Microsoft.AspNetCore.Hosting;
-//using Microsoft.Extensions.Configuration;
-//using Microsoft.Extensions.FileProviders;
-=======
-using Microsoft.AspNetCore.Hosting;
->>>>>>> af0c87fa
 
 namespace Cdr.Banking.Api
 {
@@ -20,29 +13,5 @@
         /// </summary>
         /// <param name="args">The startup arguments.</param>
         public static void Main(string[] args) => WebApiStartup.BuildWebHost<Startup>(args, "Banking").Run();
-<<<<<<< HEAD
-
-        ///// <summary>
-        ///// Builds the <see cref="IWebHost"/>.
-        ///// </summary>
-        ///// <param name="args">The startup arguments.</param>
-        ///// <returns>The <see cref="IWebHost"/> instance.</returns>
-        //public static IWebHost BuildWebHost(string[] args) =>
-        //    WebHost.CreateDefaultBuilder(args)
-        //       .ConfigureAppConfiguration((hostingContext, config) => WebApiStartup.ConfigurationBuilder<Startup>(config, hostingContext.HostingEnvironment, "Banking"))
-        //       .UseStartup<Startup>()
-        //       .Build();
-
-        ///// <summary>
-        ///// Builds the configuration probing.
-        ///// </summary>
-        //private static void ConfigBuilder(IConfigurationBuilder configurationBuilder, IWebHostEnvironment hostingEnvironment) =>
-        //    configurationBuilder.AddJsonFile(new EmbeddedFileProvider(typeof(Program).Assembly), $"webapisettings.json", true, false)
-        //        .AddJsonFile(new EmbeddedFileProvider(typeof(Program).Assembly), $"webapisettings.{hostingEnvironment.EnvironmentName}.json", true, false)
-        //        .AddJsonFile("appsettings.json", true, true)
-        //        .AddJsonFile($"appsettings.{hostingEnvironment.EnvironmentName}.json", true, true)
-        //        .AddEnvironmentVariables("Banking");
-=======
->>>>>>> af0c87fa
     }
 }